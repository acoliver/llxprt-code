--- conflicted
+++ resolved
@@ -6,11 +6,7 @@
 
 Slash commands provide meta-level control over the CLI itself.
 
-<<<<<<< HEAD
-### General Commands
-=======
 ### Built-in Commands
->>>>>>> 3a224d49
 
 - **`/bug`**
   - **Description:** File an issue about LLxprt Code. By default, the issue is filed within the GitHub repository for LLxprt Code. The string you enter after `/bug` will become the headline for the bug being filed. The default `/bug` behavior can be modified using the `bugCommand` setting in your `.llxprt/settings.json` files.
@@ -35,7 +31,7 @@
   - **Description:** Replace the entire chat context with a summary. This saves on tokens used for future tasks while retaining a high level summary of what has happened.
 
 - **`/copy`**
-  - **Description:** Copies the last output produced by Gemini CLI to your clipboard, for easy sharing or reuse.
+  - **Description:** Copies the last output produced by LLxprt Code to your clipboard, for easy sharing or reuse.
 
 - **`/editor`**
   - **Description:** Open a dialog for selecting supported editors.
@@ -44,11 +40,7 @@
   - **Description:** Lists all active extensions in the current LLxprt Code session. See [LLxprt Code Extensions](../extension.md).
 
 - **`/help`** (or **`/?`**)
-<<<<<<< HEAD
   - **Description:** Display help information about the LLxprt Code, including available commands and their usage.
-=======
-  - **Description:** Display help information about Gemini CLI, including available commands and their usage.
->>>>>>> 3a224d49
 
 - **`/mcp`**
   - **Description:** List configured Model Context Protocol (MCP) servers, their connection status, server details, and available tools.
@@ -139,147 +131,6 @@
 - **`/quit`** (or **`/exit`**)
   - **Description:** Exit LLxprt Code.
 
-### Custom Commands
-
-For a quick start, see the [example](#example-a-pure-function-refactoring-command) below.
-
-Custom commands allow you to save and reuse your favorite or most frequently used prompts as personal shortcuts within Gemini CLI. You can create commands that are specific to a single project or commands that are available globally across all your projects, streamlining your workflow and ensuring consistency.
-
-#### File Locations & Precedence
-
-Gemini CLI discovers commands from two locations, loaded in a specific order:
-
-1.  **User Commands (Global):** Located in `~/.gemini/commands/`. These commands are available in any project you are working on.
-2.  **Project Commands (Local):** Located in `<your-project-root>/.gemini/commands/`. These commands are specific to the current project and can be checked into version control to be shared with your team.
-
-If a command in the project directory has the same name as a command in the user directory, the **project command will always be used.** This allows projects to override global commands with project-specific versions.
-
-#### Naming and Namespacing
-
-The name of a command is determined by its file path relative to its `commands` directory. Subdirectories are used to create namespaced commands, with the path separator (`/` or `\`) being converted to a colon (`:`).
-
-- A file at `~/.gemini/commands/test.toml` becomes the command `/test`.
-- A file at `<project>/.gemini/commands/git/commit.toml` becomes the namespaced command `/git:commit`.
-
-#### TOML File Format (v1)
-
-Your command definition files must be written in the TOML format and use the `.toml` file extension.
-
-##### Required Fields
-
-- `prompt` (String): The prompt that will be sent to the Gemini model when the command is executed. This can be a single-line or multi-line string.
-
-##### Optional Fields
-
-- `description` (String): A brief, one-line description of what the command does. This text will be displayed next to your command in the `/help` menu. **If you omit this field, a generic description will be generated from the filename.**
-
-#### Handling Arguments
-
-Custom commands support two powerful, low-friction methods for handling arguments. The CLI automatically chooses the correct method based on the content of your command's `prompt`.
-
-##### 1. Shorthand Injection with `{{args}}`
-
-If your `prompt` contains the special placeholder `{{args}}`, the CLI will replace that exact placeholder with all the text the user typed after the command name. This is perfect for simple, deterministic commands where you need to inject user input into a specific place in a larger prompt template.
-
-**Example (`git/fix.toml`):**
-
-```toml
-# In: ~/.gemini/commands/git/fix.toml
-# Invoked via: /git:fix "Button is misaligned on mobile"
-
-description = "Generates a fix for a given GitHub issue."
-prompt = "Please analyze the staged git changes and provide a code fix for the issue described here: {{args}}."
-```
-
-The model will receive the final prompt: `Please analyze the staged git changes and provide a code fix for the issue described here: "Button is misaligned on mobile".`
-
-##### 2. Default Argument Handling
-
-If your `prompt` does **not** contain the special placeholder `{{args}}`, the CLI uses a default behavior for handling arguments.
-
-If you provide arguments to the command (e.g., `/mycommand arg1`), the CLI will append the full command you typed to the end of the prompt, separated by two newlines. This allows the model to see both the original instructions and the specific arguments you just provided.
-
-If you do **not** provide any arguments (e.g., `/mycommand`), the prompt is sent to the model exactly as it is, with nothing appended.
-
-**Example (`changelog.toml`):**
-
-This example shows how to create a robust command by defining a role for the model, explaining where to find the user's input, and specifying the expected format and behavior.
-
-```toml
-# In: <project>/.gemini/commands/changelog.toml
-# Invoked via: /changelog 1.2.0 added "Support for default argument parsing."
-
-description = "Adds a new entry to the project's CHANGELOG.md file."
-prompt = """
-# Task: Update Changelog
-
-You are an expert maintainer of this software project. A user has invoked a command to add a new entry to the changelog.
-
-**The user's raw command is appended below your instructions.**
-
-Your task is to parse the `<version>`, `<change_type>`, and `<message>` from their input and use the `write_file` tool to correctly update the `CHANGELOG.md` file.
-
-## Expected Format
-The command follows this format: `/changelog <version> <type> <message>`
-- `<type>` must be one of: "added", "changed", "fixed", "removed".
-
-## Behavior
-1. Read the `CHANGELOG.md` file.
-2. Find the section for the specified `<version>`.
-3. Add the `<message>` under the correct `<type>` heading.
-4. If the version or type section doesn't exist, create it.
-5. Adhere strictly to the "Keep a Changelog" format.
-"""
-```
-
-When you run `/changelog 1.2.0 added "New feature"`, the final text sent to the model will be the original prompt followed by two newlines and the command you typed.
-
----
-
-#### Example: A "Pure Function" Refactoring Command
-
-Let's create a global command that asks the model to refactor a piece of code.
-
-**1. Create the file and directories:**
-
-First, ensure the user commands directory exists, then create a `refactor` subdirectory for organization and the final TOML file.
-
-```bash
-mkdir -p ~/.gemini/commands/refactor
-touch ~/.gemini/commands/refactor/pure.toml
-```
-
-**2. Add the content to the file:**
-
-Open `~/.gemini/commands/refactor/pure.toml` in your editor and add the following content. We are including the optional `description` for best practice.
-
-```toml
-# In: ~/.gemini/commands/refactor/pure.toml
-# This command will be invoked via: /refactor:pure
-
-description = "Asks the model to refactor the current context into a pure function."
-
-prompt = """
-Please analyze the code I've provided in the current context.
-Refactor it into a pure function.
-
-Your response should include:
-1. The refactored, pure function code block.
-2. A brief explanation of the key changes you made and why they contribute to purity.
-"""
-```
-
-**3. Run the Command:**
-
-That's it! You can now run your command in the CLI. First, you might add a file to the context, and then invoke your command:
-
-```
-> @my-messy-function.js
-> /refactor:pure
-```
-
-Gemini CLI will then execute the multi-line prompt defined in your TOML file.
-
 ## At commands (`@`)
 
 At commands are used to include the content of files or directories as part of your prompt to Gemini. These commands include git-aware filtering.
@@ -312,7 +163,7 @@
 The `!` prefix lets you interact with your system's shell directly from within LLxprt Code.
 
 - **`!<shell_command>`**
-  - **Description:** Execute the given `<shell_command>` using `bash` on Linux/macOS or `cmd.exe` on Windows. Any output or errors from the command are displayed in the terminal.
+  - **Description:** Execute the given `<shell_command>` in your system's default shell. Any output or errors from the command are displayed in the terminal.
   - **Examples:**
     - `!ls -la` (executes `ls -la` and returns to LLxprt Code)
     - `!git status` (executes `git status` and returns to LLxprt Code)
@@ -325,6 +176,4 @@
     - **Exiting shell mode:**
       - When exited, the UI reverts to its standard appearance and normal LLxprt Code behavior resumes.
 
-- **Caution for all `!` usage:** Commands you execute in shell mode have the same permissions and impact as if you ran them directly in your terminal.
-
-- **Environment Variable:** When a command is executed via `!` or in shell mode, the `GEMINI_CLI=1` environment variable is set in the subprocess's environment. This allows scripts or tools to detect if they are being run from within the Gemini CLI.+- **Caution for all `!` usage:** Commands you execute in shell mode have the same permissions and impact as if you ran them directly in your terminal.