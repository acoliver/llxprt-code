/**
 * @license
 * Copyright 2025 Google LLC
 * SPDX-License-Identifier: Apache-2.0
 */

import {
  describe,
  it,
  expect,
  vi,
  beforeEach,
  afterEach,
  MockInstance,
} from 'vitest';
import { getOauthClient } from './oauth2.js';
import { getCachedGoogleAccount } from '../utils/user_account.js';
import { OAuth2Client, Compute } from 'google-auth-library';
import * as fs from 'fs';
import * as path from 'path';
import http from 'http';
import open from 'open';
import crypto from 'crypto';
import * as os from 'os';
import { AuthType } from '../core/contentGenerator.js';
import { Config } from '../config/config.js';
import readline from 'node:readline';

vi.mock('os', async (importOriginal) => {
  const os = await importOriginal<typeof import('os')>();
  return {
    ...os,
    homedir: vi.fn(),
  };
});

vi.mock('google-auth-library');
vi.mock('http');
vi.mock('open');
vi.mock('crypto');
vi.mock('node:readline');

const mockConfig = {
  getNoBrowser: () => false,
<<<<<<< HEAD
  getProxy: () => undefined,
=======
  getProxy: () => 'http://test.proxy.com:8080',
  isBrowserLaunchSuppressed: () => false,
>>>>>>> 3a224d49
} as unknown as Config;

// Mock fetch globally
global.fetch = vi.fn();

describe('oauth2', () => {
  let tempHomeDir: string;
  let processExitSpy: MockInstance;

  beforeEach(() => {
    // Mock process.exit to prevent tests from actually exiting
    processExitSpy = vi.spyOn(process, 'exit').mockImplementation((() => {
      throw new Error(`process.exit unexpectedly called`);
    }) as never);
    tempHomeDir = fs.mkdtempSync(
      path.join(os.tmpdir(), 'gemini-cli-test-home-'),
    );
    vi.mocked(os.homedir).mockReturnValue(tempHomeDir);
  });
  afterEach(() => {
    fs.rmSync(tempHomeDir, { recursive: true, force: true });
    vi.clearAllMocks();
    delete process.env.CLOUD_SHELL;
<<<<<<< HEAD
    processExitSpy.mockRestore();
=======
    delete process.env.GOOGLE_GENAI_USE_GCA;
    delete process.env.GOOGLE_CLOUD_ACCESS_TOKEN;
>>>>>>> 3a224d49
  });

  it.skip('should perform a web login', { timeout: 20000 }, async () => {
    const mockAuthUrl = 'https://example.com/auth';
    const mockCode = 'test-code';
    const mockState = 'test-state';
    const mockTokens = {
      access_token: 'test-access-token',
      refresh_token: 'test-refresh-token',
    };

    const mockGenerateAuthUrl = vi.fn().mockReturnValue(mockAuthUrl);
    const mockGetToken = vi.fn().mockResolvedValue({ tokens: mockTokens });
    const mockSetCredentials = vi.fn();
    const mockGetAccessToken = vi
      .fn()
      .mockResolvedValue({ token: 'mock-access-token' });
    const mockGenerateCodeVerifierAsync = vi
      .fn()
      .mockResolvedValue('mock-code-verifier');
    const mockOAuth2Client = {
      generateAuthUrl: mockGenerateAuthUrl,
      getToken: mockGetToken,
      setCredentials: mockSetCredentials,
      getAccessToken: mockGetAccessToken,
      generateCodeVerifierAsync: mockGenerateCodeVerifierAsync,
      credentials: mockTokens,
      on: vi.fn(),
    } as unknown as OAuth2Client;
    vi.mocked(OAuth2Client).mockImplementation(() => mockOAuth2Client);

    vi.spyOn(crypto, 'randomBytes').mockReturnValue(mockState as never);
    // Mock open to return a proper child process mock
    const mockChildProcess = {
      on: vi.fn(),
      pid: 12345,
    };
    vi.mocked(open).mockImplementation(async () => mockChildProcess as never);

    // Mock readline in case it falls back to user code
    const mockReadline = {
      question: vi.fn((_query, callback) => callback(mockCode)),
      close: vi.fn(),
    };
    vi.mocked(readline.createInterface).mockReturnValue(
      mockReadline as unknown as readline.Interface,
    );

    // Mock the UserInfo API response
    vi.mocked(global.fetch).mockResolvedValue({
      ok: true,
      json: vi
        .fn()
        .mockResolvedValue({ email: 'test-google-account@gmail.com' }),
    } as unknown as Response);

    let requestCallback!: http.RequestListener<
      typeof http.IncomingMessage,
      typeof http.ServerResponse
    >;

    let serverListeningCallback: (value: unknown) => void;
    const serverListeningPromise = new Promise(
      (resolve) => (serverListeningCallback = resolve),
    );

    let capturedPort = 0;
    const mockHttpServer = {
      listen: vi.fn((port: number, host: string, callback?: () => void) => {
        capturedPort = port;
        // The callback might be passed as second parameter when host is omitted
        if (typeof host === 'function') {
          callback = host;
        }
        if (callback) {
          callback();
        }
        serverListeningCallback(undefined);
      }),
      close: vi.fn((callback?: () => void) => {
        if (callback) {
          callback();
        }
      }),
      on: vi.fn(),
      address: () => ({ port: capturedPort }),
    };
    vi.mocked(http.createServer).mockImplementation((cb) => {
      requestCallback = cb as http.RequestListener<
        typeof http.IncomingMessage,
        typeof http.ServerResponse
      >;
      return mockHttpServer as unknown as http.Server;
    });

    const clientPromise = getOauthClient(
      AuthType.LOGIN_WITH_GOOGLE,
      mockConfig,
    );

    // wait for server to start listening.
    await serverListeningPromise;

    const mockReq = {
      url: `/oauth2callback?code=${mockCode}&state=${mockState}`,
    } as http.IncomingMessage;
    const mockRes = {
      writeHead: vi.fn(),
      end: vi.fn(),
    } as unknown as http.ServerResponse;

    await requestCallback(mockReq, mockRes);

    const client = await clientPromise;
    expect(client).toBe(mockOAuth2Client);

    expect(open).toHaveBeenCalledWith(mockAuthUrl);
    expect(mockGetToken).toHaveBeenCalledWith({
      code: mockCode,
      redirect_uri: `http://localhost:${capturedPort}/oauth2callback`,
    });
    expect(mockSetCredentials).toHaveBeenCalledWith(mockTokens);

    // Verify Google Account was cached
    const googleAccountPath = path.join(
      tempHomeDir,
      '.llxprt',
      'google_accounts.json',
    );
    expect(fs.existsSync(googleAccountPath)).toBe(true);
    const cachedGoogleAccount = fs.readFileSync(googleAccountPath, 'utf-8');
    expect(JSON.parse(cachedGoogleAccount)).toEqual({
      active: 'test-google-account@gmail.com',
      old: [],
    });

    // Verify the getCachedGoogleAccount function works
    expect(getCachedGoogleAccount()).toBe('test-google-account@gmail.com');
  });

<<<<<<< HEAD
  it.skip(
    'should perform login with user code',
    { timeout: 30000 },
    async () => {
      const mockConfigWithNoBrowser = {
        getNoBrowser: () => true,
        getProxy: () => undefined,
      } as unknown as Config;

      const mockCodeVerifier = {
        codeChallenge: 'test-challenge',
        codeVerifier: 'test-verifier',
      };
      const mockAuthUrl = 'https://example.com/auth-user-code';
      const mockCode = 'test-user-code';
      const mockTokens = {
        access_token: 'test-access-token-user-code',
        refresh_token: 'test-refresh-token-user-code',
      };
=======
  it('should perform login with user code', async () => {
    const mockConfigWithNoBrowser = {
      getNoBrowser: () => true,
      getProxy: () => 'http://test.proxy.com:8080',
      isBrowserLaunchSuppressed: () => true,
    } as unknown as Config;
>>>>>>> 3a224d49

      const mockGenerateAuthUrl = vi.fn().mockReturnValue(mockAuthUrl);
      const mockGetToken = vi.fn().mockResolvedValue({ tokens: mockTokens });
      const mockSetCredentials = vi.fn();
      const mockGenerateCodeVerifierAsync = vi
        .fn()
        .mockResolvedValue(mockCodeVerifier);
      const mockGetAccessToken = vi
        .fn()
        .mockResolvedValue({ token: 'mock-access-token-user-code' });

      const mockOAuth2Client = {
        generateAuthUrl: mockGenerateAuthUrl,
        getToken: mockGetToken,
        setCredentials: mockSetCredentials,
        generateCodeVerifierAsync: mockGenerateCodeVerifierAsync,
        getAccessToken: mockGetAccessToken,
        credentials: mockTokens,
        on: vi.fn(),
      } as unknown as OAuth2Client;
      vi.mocked(OAuth2Client).mockImplementation(() => mockOAuth2Client);

      // Mock open to immediately reject to simulate browser not available
      vi.mocked(open).mockRejectedValue(new Error('Browser not available'));

      const mockReadline = {
        question: vi.fn((_query, callback) => callback(mockCode)),
        close: vi.fn(),
      };
      vi.mocked(readline.createInterface).mockReturnValue(
        mockReadline as unknown as readline.Interface,
      );

      const consoleLogSpy = vi
        .spyOn(console, 'log')
        .mockImplementation(() => {});

      // Mock the UserInfo API response
      vi.mocked(global.fetch).mockResolvedValue({
        ok: true,
        json: vi.fn().mockResolvedValue({ email: 'test-user-code@gmail.com' }),
      } as unknown as Response);

      const client = await getOauthClient(
        AuthType.LOGIN_WITH_GOOGLE,
        mockConfigWithNoBrowser,
      );

      expect(client).toBe(mockOAuth2Client);

      // Verify the auth flow
      expect(mockGenerateCodeVerifierAsync).toHaveBeenCalled();
      expect(mockGenerateAuthUrl).toHaveBeenCalled();
      expect(consoleLogSpy).toHaveBeenCalledWith(
        expect.stringContaining(mockAuthUrl),
      );
      expect(mockReadline.question).toHaveBeenCalledWith(
        'Enter the authorization code: ',
        expect.any(Function),
      );
      expect(mockGetToken).toHaveBeenCalledWith({
        code: mockCode,
        codeVerifier: mockCodeVerifier.codeVerifier,
        redirect_uri: 'https://codeassist.google.com/authcode',
      });
      expect(mockSetCredentials).toHaveBeenCalledWith(mockTokens);

      consoleLogSpy.mockRestore();
    },
  );

  describe('in Cloud Shell', () => {
    const mockGetAccessToken = vi.fn();
    let mockComputeClient: Compute;

    beforeEach(() => {
      vi.spyOn(os, 'homedir').mockReturnValue('/user/home');
      vi.spyOn(fs.promises, 'mkdir').mockResolvedValue(undefined);
      vi.spyOn(fs.promises, 'writeFile').mockResolvedValue(undefined);
      vi.spyOn(fs.promises, 'readFile').mockRejectedValue(
        new Error('File not found'),
      ); // Default to no cached creds

      mockGetAccessToken.mockResolvedValue({ token: 'test-access-token' });
      mockComputeClient = {
        credentials: { refresh_token: 'test-refresh-token' },
        getAccessToken: mockGetAccessToken,
      } as unknown as Compute;

      vi.mocked(Compute).mockImplementation(() => mockComputeClient);
    });

    it('should attempt to load cached credentials first', async () => {
      const cachedCreds = { refresh_token: 'cached-token' };
      vi.spyOn(fs.promises, 'readFile').mockResolvedValue(
        JSON.stringify(cachedCreds),
      );

      const mockClient = {
        setCredentials: vi.fn(),
        getAccessToken: vi.fn().mockResolvedValue({ token: 'test-token' }),
        getTokenInfo: vi.fn().mockResolvedValue({}),
        on: vi.fn(),
      };

      // To mock the new OAuth2Client() inside the function
      vi.mocked(OAuth2Client).mockImplementation(
        () => mockClient as unknown as OAuth2Client,
      );

      await getOauthClient(AuthType.LOGIN_WITH_GOOGLE, mockConfig);

      expect(fs.promises.readFile).toHaveBeenCalledWith(
        '/user/home/.llxprt/oauth_creds.json',
        'utf-8',
      );
      expect(mockClient.setCredentials).toHaveBeenCalledWith(cachedCreds);
      expect(mockClient.getAccessToken).toHaveBeenCalled();
      expect(mockClient.getTokenInfo).toHaveBeenCalled();
      expect(Compute).not.toHaveBeenCalled(); // Should not fetch new client if cache is valid
    });

    it('should use Compute to get a client if no cached credentials exist', async () => {
      await getOauthClient(AuthType.CLOUD_SHELL, mockConfig);

      expect(Compute).toHaveBeenCalledWith({});
      expect(mockGetAccessToken).toHaveBeenCalled();
    });

    it('should not cache the credentials after fetching them via ADC', async () => {
      const newCredentials = { refresh_token: 'new-adc-token' };
      mockComputeClient.credentials = newCredentials;
      mockGetAccessToken.mockResolvedValue({ token: 'new-adc-token' });

      await getOauthClient(AuthType.CLOUD_SHELL, mockConfig);

      expect(fs.promises.writeFile).not.toHaveBeenCalled();
    });

    it('should return the Compute client on successful ADC authentication', async () => {
      const client = await getOauthClient(AuthType.CLOUD_SHELL, mockConfig);
      expect(client).toBe(mockComputeClient);
    });

    it('should throw an error if ADC fails', async () => {
      const testError = new Error('ADC Failed');
      mockGetAccessToken.mockRejectedValue(testError);

      await expect(
        getOauthClient(AuthType.CLOUD_SHELL, mockConfig),
      ).rejects.toThrow(
        'Could not authenticate using Cloud Shell credentials. Please select a different authentication method or ensure you are in a properly configured environment. Error: ADC Failed',
      );
    });
  });

  describe('with GCP environment variables', () => {
    it('should use GOOGLE_CLOUD_ACCESS_TOKEN when GOOGLE_GENAI_USE_GCA is true', async () => {
      process.env.GOOGLE_GENAI_USE_GCA = 'true';
      process.env.GOOGLE_CLOUD_ACCESS_TOKEN = 'gcp-access-token';

      const mockSetCredentials = vi.fn();
      const mockGetAccessToken = vi
        .fn()
        .mockResolvedValue({ token: 'gcp-access-token' });
      const mockOAuth2Client = {
        setCredentials: mockSetCredentials,
        getAccessToken: mockGetAccessToken,
        on: vi.fn(),
      } as unknown as OAuth2Client;
      (OAuth2Client as unknown as Mock).mockImplementation(
        () => mockOAuth2Client,
      );

      // Mock the UserInfo API response for fetchAndCacheUserInfo
      (global.fetch as Mock).mockResolvedValue({
        ok: true,
        json: vi
          .fn()
          .mockResolvedValue({ email: 'test-gcp-account@gmail.com' }),
      } as unknown as Response);

      const writeFileSpy = vi
        .spyOn(fs.promises, 'writeFile')
        .mockResolvedValue(undefined);

      const client = await getOauthClient(
        AuthType.LOGIN_WITH_GOOGLE,
        mockConfig,
      );

      expect(client).toBe(mockOAuth2Client);
      expect(mockSetCredentials).toHaveBeenCalledWith({
        access_token: 'gcp-access-token',
      });

      // Verify fetchAndCacheUserInfo was effectively called
      expect(mockGetAccessToken).toHaveBeenCalled();
      expect(global.fetch).toHaveBeenCalledWith(
        'https://www.googleapis.com/oauth2/v2/userinfo',
        {
          headers: {
            Authorization: 'Bearer gcp-access-token',
          },
        },
      );

      // Verify Google Account was cached
      const googleAccountPath = path.join(
        tempHomeDir,
        '.gemini',
        'google_accounts.json',
      );
      expect(writeFileSpy).toHaveBeenCalledWith(
        googleAccountPath,
        JSON.stringify(
          {
            active: 'test-gcp-account@gmail.com',
            old: [],
          },
          null,
          2,
        ),
        'utf-8',
      );
    });

    it('should not use GCP token if GOOGLE_CLOUD_ACCESS_TOKEN is not set', async () => {
      process.env.GOOGLE_GENAI_USE_GCA = 'true';

      const mockSetCredentials = vi.fn();
      const mockGetAccessToken = vi
        .fn()
        .mockResolvedValue({ token: 'cached-access-token' });
      const mockGetTokenInfo = vi.fn().mockResolvedValue({});
      const mockOAuth2Client = {
        setCredentials: mockSetCredentials,
        getAccessToken: mockGetAccessToken,
        getTokenInfo: mockGetTokenInfo,
        on: vi.fn(),
      } as unknown as OAuth2Client;
      (OAuth2Client as unknown as Mock).mockImplementation(
        () => mockOAuth2Client,
      );

      // Make it fall through to cached credentials path
      const cachedCreds = { refresh_token: 'cached-token' };
      vi.spyOn(fs.promises, 'readFile').mockResolvedValue(
        JSON.stringify(cachedCreds),
      );

      await getOauthClient(AuthType.LOGIN_WITH_GOOGLE, mockConfig);

      // It should be called with the cached credentials, not the GCP access token.
      expect(mockSetCredentials).toHaveBeenCalledTimes(1);
      expect(mockSetCredentials).toHaveBeenCalledWith(cachedCreds);
    });

    it('should not use GCP token if GOOGLE_GENAI_USE_GCA is not set', async () => {
      process.env.GOOGLE_CLOUD_ACCESS_TOKEN = 'gcp-access-token';

      const mockSetCredentials = vi.fn();
      const mockGetAccessToken = vi
        .fn()
        .mockResolvedValue({ token: 'cached-access-token' });
      const mockGetTokenInfo = vi.fn().mockResolvedValue({});
      const mockOAuth2Client = {
        setCredentials: mockSetCredentials,
        getAccessToken: mockGetAccessToken,
        getTokenInfo: mockGetTokenInfo,
        on: vi.fn(),
      } as unknown as OAuth2Client;
      (OAuth2Client as unknown as Mock).mockImplementation(
        () => mockOAuth2Client,
      );

      // Make it fall through to cached credentials path
      const cachedCreds = { refresh_token: 'cached-token' };
      vi.spyOn(fs.promises, 'readFile').mockResolvedValue(
        JSON.stringify(cachedCreds),
      );

      await getOauthClient(AuthType.LOGIN_WITH_GOOGLE, mockConfig);

      // It should be called with the cached credentials, not the GCP access token.
      expect(mockSetCredentials).toHaveBeenCalledTimes(1);
      expect(mockSetCredentials).toHaveBeenCalledWith(cachedCreds);
    });
  });
});<|MERGE_RESOLUTION|>--- conflicted
+++ resolved
@@ -42,12 +42,8 @@
 
 const mockConfig = {
   getNoBrowser: () => false,
-<<<<<<< HEAD
-  getProxy: () => undefined,
-=======
   getProxy: () => 'http://test.proxy.com:8080',
   isBrowserLaunchSuppressed: () => false,
->>>>>>> 3a224d49
 } as unknown as Config;
 
 // Mock fetch globally
@@ -71,12 +67,9 @@
     fs.rmSync(tempHomeDir, { recursive: true, force: true });
     vi.clearAllMocks();
     delete process.env.CLOUD_SHELL;
-<<<<<<< HEAD
-    processExitSpy.mockRestore();
-=======
     delete process.env.GOOGLE_GENAI_USE_GCA;
     delete process.env.GOOGLE_CLOUD_ACCESS_TOKEN;
->>>>>>> 3a224d49
+    processExitSpy.mockRestore();
   });
 
   it.skip('should perform a web login', { timeout: 20000 }, async () => {
@@ -217,14 +210,14 @@
     expect(getCachedGoogleAccount()).toBe('test-google-account@gmail.com');
   });
 
-<<<<<<< HEAD
   it.skip(
     'should perform login with user code',
     { timeout: 30000 },
     async () => {
       const mockConfigWithNoBrowser = {
         getNoBrowser: () => true,
-        getProxy: () => undefined,
+        getProxy: () => 'http://test.proxy.com:8080',
+        isBrowserLaunchSuppressed: () => true,
       } as unknown as Config;
 
       const mockCodeVerifier = {
@@ -237,14 +230,6 @@
         access_token: 'test-access-token-user-code',
         refresh_token: 'test-refresh-token-user-code',
       };
-=======
-  it('should perform login with user code', async () => {
-    const mockConfigWithNoBrowser = {
-      getNoBrowser: () => true,
-      getProxy: () => 'http://test.proxy.com:8080',
-      isBrowserLaunchSuppressed: () => true,
-    } as unknown as Config;
->>>>>>> 3a224d49
 
       const mockGenerateAuthUrl = vi.fn().mockReturnValue(mockAuthUrl);
       const mockGetToken = vi.fn().mockResolvedValue({ tokens: mockTokens });
@@ -415,12 +400,12 @@
         getAccessToken: mockGetAccessToken,
         on: vi.fn(),
       } as unknown as OAuth2Client;
-      (OAuth2Client as unknown as Mock).mockImplementation(
+      vi.mocked(OAuth2Client).mockImplementation(
         () => mockOAuth2Client,
       );
 
       // Mock the UserInfo API response for fetchAndCacheUserInfo
-      (global.fetch as Mock).mockResolvedValue({
+      vi.mocked(global.fetch).mockResolvedValue({
         ok: true,
         json: vi
           .fn()
@@ -486,7 +471,7 @@
         getTokenInfo: mockGetTokenInfo,
         on: vi.fn(),
       } as unknown as OAuth2Client;
-      (OAuth2Client as unknown as Mock).mockImplementation(
+      vi.mocked(OAuth2Client).mockImplementation(
         () => mockOAuth2Client,
       );
 
@@ -517,7 +502,7 @@
         getTokenInfo: mockGetTokenInfo,
         on: vi.fn(),
       } as unknown as OAuth2Client;
-      (OAuth2Client as unknown as Mock).mockImplementation(
+      vi.mocked(OAuth2Client).mockImplementation(
         () => mockOAuth2Client,
       );
 
