--- conflicted
+++ resolved
@@ -69,13 +69,8 @@
         properties: {
           pattern: {
             description:
-<<<<<<< HEAD
-              "The regular expression (regex) pattern to search for within file contents (e.g., 'function\\s+myFunction', 'import\\s+\\{.*\\}\\s+from\\s+.*').",
+              "The regular expression (regex) pattern to search for within file contents. Special characters like ( ) [ ] { } . * + ? ^ $ \\ | must be escaped with a backslash. Examples: 'openModelDialog\\(' to find 'openModelDialog(', 'function\\s+myFunction' to find function declarations, '\\.test\\.' to find '.test.' in filenames.",
             type: Type.STRING,
-=======
-              "The regular expression (regex) pattern to search for within file contents. Special characters like ( ) [ ] { } . * + ? ^ $ \\ | must be escaped with a backslash. Examples: 'openModelDialog\\(' to find 'openModelDialog(', 'function\\s+myFunction' to find function declarations, '\\.test\\.' to find '.test.' in filenames.",
-            type: 'string',
->>>>>>> c0e2903a
           },
           path: {
             description:
