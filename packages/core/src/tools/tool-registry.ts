--- conflicted
+++ resolved
@@ -20,12 +20,9 @@
 import { McpClientManager } from './mcp-client-manager.js';
 import { DiscoveredMCPTool } from './mcp-tool.js';
 import { parse } from 'shell-quote';
-<<<<<<< HEAD
 import { ToolErrorType } from './tool-error.js';
 import { safeJsonStringify } from '../utils/safeJsonStringify.js';
-=======
 import { DebugLogger } from '../debug/index.js';
->>>>>>> a02d82b8
 
 type ToolParams = Record<string, unknown>;
 
