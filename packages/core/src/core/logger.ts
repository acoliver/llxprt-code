--- conflicted
+++ resolved
@@ -6,15 +6,10 @@
 
 import path from 'node:path';
 import { promises as fs } from 'node:fs';
-<<<<<<< HEAD
-import { Content } from '@google/genai';
-import { ensureLlxprtDirExists } from '../utils/paths.js';
-import { Storage } from '../config/storage.js';
-=======
 import { Content, Part } from '@google/genai';
 import { getProjectTempDir, ensureLlxprtDirExists } from '../utils/paths.js';
 import { EmojiFilter } from '../filters/EmojiFilter.js';
->>>>>>> a02d82b8
+import { Storage } from '../config/storage.js';
 
 const LOG_FILE_NAME = 'logs.json';
 
