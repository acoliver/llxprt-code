--- conflicted
+++ resolved
@@ -629,7 +629,6 @@
     await this.lazyInitialize();
 
     // Ensure chat is initialized after lazyInitialize
-<<<<<<< HEAD
     if (!this.chat) {
       // If we have previous history, restore it when creating the chat
       if (this._previousHistory && this._previousHistory.length > 0) {
@@ -639,11 +638,6 @@
       } else {
         this.chat = await this.startChat();
       }
-=======
-    // This is needed for TUI mode where the chat might not be initialized yet
-    if (!this.hasChatInitialized()) {
-      await this.resetChat();
->>>>>>> ad94b5f1
     }
 
     if (this.lastPromptId !== prompt_id) {
