--- conflicted
+++ resolved
@@ -51,11 +51,8 @@
   Error = 'error',
   ChatCompressed = 'chat_compressed',
   Thought = 'thought',
-<<<<<<< HEAD
   UsageMetadata = 'usage_metadata',
-=======
   MaxSessionTurns = 'max_session_turns',
->>>>>>> 4197f302
 }
 
 export interface StructuredError {
@@ -136,7 +133,6 @@
   value: ChatCompressionInfo | null;
 };
 
-<<<<<<< HEAD
 export type ServerGeminiUsageMetadataEvent = {
   type: GeminiEventType.UsageMetadata;
   value: {
@@ -146,12 +142,10 @@
     cachedContentTokenCount?: number;
   };
 };
-=======
+
 export type ServerGeminiMaxSessionTurnsEvent = {
   type: GeminiEventType.MaxSessionTurns;
 };
-
->>>>>>> 4197f302
 // The original union type, now composed of the individual types
 export type ServerGeminiStreamEvent =
   | ServerGeminiContentEvent
@@ -162,11 +156,8 @@
   | ServerGeminiErrorEvent
   | ServerGeminiChatCompressedEvent
   | ServerGeminiThoughtEvent
-<<<<<<< HEAD
-  | ServerGeminiUsageMetadataEvent;
-=======
+  | ServerGeminiUsageMetadataEvent
   | ServerGeminiMaxSessionTurnsEvent;
->>>>>>> 4197f302
 
 // A turn manages the agentic loop turn within the server context.
 export class Turn {
