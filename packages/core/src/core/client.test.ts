/**
 * @license
 * Copyright 2025 Google LLC
 * SPDX-License-Identifier: Apache-2.0
 */

import { describe, it, expect, vi, beforeEach, afterEach } from 'vitest';

import {
  Chat,
  Content,
  EmbedContentResponse,
  GenerateContentResponse,
  GoogleGenAI,
} from '@google/genai';
import { findIndexAfterFraction, GeminiClient } from './client.js';
import { AuthType, ContentGenerator } from './contentGenerator.js';
import type { Mock } from 'vitest';
import type { ConfigParameters } from '../config/config.js';
import { GeminiChat } from './geminiChat.js';
import { Config } from '../config/config.js';
import { Turn } from './turn.js';
import { getCoreSystemPrompt } from './prompts.js';
import { DEFAULT_GEMINI_FLASH_MODEL } from '../config/models.js';
import { FileDiscoveryService } from '../services/fileDiscoveryService.js';
import { setSimulate429 } from '../utils/testUtils.js';
import { tokenLimit } from './tokenLimits.js';

// --- Mocks ---
const mockChatCreateFn = vi.fn();
const mockGenerateContentFn = vi.fn();
const mockEmbedContentFn = vi.fn();
const mockTurnRunFn = vi.fn();

vi.mock('@google/genai');
vi.mock('./turn', () => {
  // Define a mock class that has the same shape as the real Turn
  class MockTurn {
    pendingToolCalls = [];
    // The run method is a property that holds our mock function
    run = mockTurnRunFn;

    constructor() {
      // The constructor can be empty or do some mock setup
    }
  }
  // Export the mock class as 'Turn'
  return { Turn: MockTurn };
});

vi.mock('../config/config.js');
vi.mock('./prompts');
vi.mock('../utils/getFolderStructure', () => ({
  getFolderStructure: vi.fn().mockResolvedValue('Mock Folder Structure'),
}));
vi.mock('../utils/errorReporting', () => ({ reportError: vi.fn() }));
vi.mock('../utils/nextSpeakerChecker', () => ({
  checkNextSpeaker: vi.fn().mockResolvedValue(null),
}));
vi.mock('../utils/generateContentResponseUtilities', () => ({
  getResponseText: (result: GenerateContentResponse) =>
    result.candidates?.[0]?.content?.parts?.map((part) => part.text).join('') ||
    undefined,
}));
vi.mock('../telemetry/index.js', () => ({
  logApiRequest: vi.fn(),
  logApiResponse: vi.fn(),
  logApiError: vi.fn(),
}));

describe('findIndexAfterFraction', () => {
  const history: Content[] = [
    { role: 'user', parts: [{ text: 'This is the first message.' }] },
    { role: 'model', parts: [{ text: 'This is the second message.' }] },
    { role: 'user', parts: [{ text: 'This is the third message.' }] },
    { role: 'model', parts: [{ text: 'This is the fourth message.' }] },
    { role: 'user', parts: [{ text: 'This is the fifth message.' }] },
  ];

  it('should throw an error for non-positive numbers', () => {
    expect(() => findIndexAfterFraction(history, 0)).toThrow(
      'Fraction must be between 0 and 1',
    );
  });

  it('should throw an error for a fraction greater than or equal to 1', () => {
    expect(() => findIndexAfterFraction(history, 1)).toThrow(
      'Fraction must be between 0 and 1',
    );
  });

  it('should handle a fraction in the middle', () => {
    // Total length is 257. 257 * 0.5 = 128.5
    // 0: 53
    // 1: 53 + 54 = 107
    // 2: 107 + 53 = 160
    // 160 >= 128.5, so index is 2
    expect(findIndexAfterFraction(history, 0.5)).toBe(2);
  });

  it('should handle an empty history', () => {
    expect(findIndexAfterFraction([], 0.5)).toBe(0);
  });

  it('should handle a history with only one item', () => {
    expect(findIndexAfterFraction(history.slice(0, 1), 0.5)).toBe(0);
  });

  it('should handle history with weird parts', () => {
    const historyWithEmptyParts: Content[] = [
      { role: 'user', parts: [{ text: 'Message 1' }] },
      { role: 'model', parts: [{ fileData: { fileUri: 'derp' } }] },
      { role: 'user', parts: [{ text: 'Message 2' }] },
    ];
    expect(findIndexAfterFraction(historyWithEmptyParts, 0.5)).toBe(1);
  });
});

describe('Gemini Client (client.ts)', () => {
  let client: GeminiClient;
  beforeEach(async () => {
    vi.resetAllMocks();

    // Disable 429 simulation for tests
    setSimulate429(false);

    // Set up the mock for GoogleGenAI constructor and its methods
    const MockedGoogleGenAI = vi.mocked(GoogleGenAI);
    MockedGoogleGenAI.mockImplementation((..._args: unknown[]): GoogleGenAI => {
      const mockInstance = {
        chats: { create: mockChatCreateFn },
        models: {
          generateContent: mockGenerateContentFn,
          embedContent: mockEmbedContentFn,
        },
      };
<<<<<<< HEAD
      return mock as unknown as GoogleGenAI;
=======
      return mockInstance as unknown as GoogleGenAI;
>>>>>>> c0e2903a
    });

    mockChatCreateFn.mockResolvedValue({} as Chat);
    mockGenerateContentFn.mockResolvedValue({
      candidates: [
        {
          content: {
            parts: [{ text: '{"key": "value"}' }],
          },
        },
      ],
    } as unknown as GenerateContentResponse);

    // Because the GeminiClient constructor kicks off an async process (startChat)
    // that depends on a fully-formed Config object, we need to mock the
    // entire implementation of Config for these tests.
    const mockToolRegistry = {
      getFunctionDeclarations: vi.fn().mockReturnValue([]),
      getTool: vi.fn().mockReturnValue(null),
    };
    const fileService = new FileDiscoveryService('/test/dir');
    const MockedConfig = vi.mocked(Config, true);
    const contentGeneratorConfig = {
      model: 'test-model',
      apiKey: 'test-key',
      vertexai: false,
      authType: AuthType.USE_GEMINI,
    };
    MockedConfig.mockImplementation((): Config => {
      const mock: Partial<Config> = {
        getContentGeneratorConfig: vi
          .fn()
          .mockReturnValue(contentGeneratorConfig),
        getToolRegistry: vi.fn().mockResolvedValue(mockToolRegistry),
        getModel: vi.fn().mockReturnValue('test-model'),
        getEmbeddingModel: vi.fn().mockReturnValue('test-embedding-model'),

        getUserMemory: vi.fn().mockReturnValue(''),
        getFullContext: vi.fn().mockReturnValue(false),
        getSessionId: vi.fn().mockReturnValue('test-session-id'),
        getProxy: vi.fn().mockReturnValue(undefined),
        getWorkingDir: vi.fn().mockReturnValue('/test/dir'),
        getFileService: vi.fn().mockReturnValue(fileService),
      };
<<<<<<< HEAD
      return mock as unknown as Config;
=======
      return mock as Config;
>>>>>>> c0e2903a
    });

    // We can instantiate the client here since Config is mocked
    // and the constructor will use the mocked GoogleGenAI
<<<<<<< HEAD
    const mockConfig = new Config({} as never);
=======
    const mockConfig = new Config({} as ConfigParameters);
>>>>>>> c0e2903a
    client = new GeminiClient(mockConfig);
    await client.initialize(contentGeneratorConfig);
  });

  afterEach(() => {
    vi.restoreAllMocks();
  });

  // NOTE: The following tests for startChat were removed due to persistent issues with
  // the @google/genai mock. Specifically, the mockChatCreateFn (representing instance.chats.create)
  // was not being detected as called by the GeminiClient instance.
  // This likely points to a subtle issue in how the GoogleGenerativeAI class constructor
  // and its instance methods are mocked and then used by the class under test.
  // For future debugging, ensure that the `this.client` in `GeminiClient` (which is an
  // instance of the mocked GoogleGenerativeAI) correctly has its `chats.create` method
  // pointing to `mockChatCreateFn`.
  // it('startChat should call getCoreSystemPrompt with userMemory and pass to chats.create', async () => { ... });
  // it('startChat should call getCoreSystemPrompt with empty string if userMemory is empty', async () => { ... });

  // NOTE: The following tests for generateJson were removed due to persistent issues with
  // the @google/genai mock, similar to the startChat tests. The mockGenerateContentFn
  // (representing instance.models.generateContent) was not being detected as called, or the mock
  // was not preventing an actual API call (leading to API key errors).
  // For future debugging, ensure `this.client.models.generateContent` in `GeminiClient` correctly
  // uses the `mockGenerateContentFn`.
  // it('generateJson should call getCoreSystemPrompt with userMemory and pass to generateContent', async () => { ... });
  // it('generateJson should call getCoreSystemPrompt with empty string if userMemory is empty', async () => { ... });

  describe('generateEmbedding', () => {
    const texts = ['hello world', 'goodbye world'];
    const testEmbeddingModel = 'test-embedding-model';

    it('should call embedContent with correct parameters and return embeddings', async () => {
      const mockEmbeddings = [
        [0.1, 0.2, 0.3],
        [0.4, 0.5, 0.6],
      ];
      const mockResponse: EmbedContentResponse = {
        embeddings: [
          { values: mockEmbeddings[0] },
          { values: mockEmbeddings[1] },
        ],
      };
      mockEmbedContentFn.mockResolvedValue(mockResponse);

      const result = await client.generateEmbedding(texts);

      expect(mockEmbedContentFn).toHaveBeenCalledTimes(1);
      expect(mockEmbedContentFn).toHaveBeenCalledWith({
        model: testEmbeddingModel,
        contents: texts,
      });
      expect(result).toEqual(mockEmbeddings);
    });

    it('should return an empty array if an empty array is passed', async () => {
      const result = await client.generateEmbedding([]);
      expect(result).toEqual([]);
      expect(mockEmbedContentFn).not.toHaveBeenCalled();
    });

    it('should throw an error if API response has no embeddings array', async () => {
      mockEmbedContentFn.mockResolvedValue({} as EmbedContentResponse); // No `embeddings` key

      await expect(client.generateEmbedding(texts)).rejects.toThrow(
        'No embeddings found in API response.',
      );
    });

    it('should throw an error if API response has an empty embeddings array', async () => {
      const mockResponse: EmbedContentResponse = {
        embeddings: [],
      };
      mockEmbedContentFn.mockResolvedValue(mockResponse);
      await expect(client.generateEmbedding(texts)).rejects.toThrow(
        'No embeddings found in API response.',
      );
    });

    it('should throw an error if API returns a mismatched number of embeddings', async () => {
      const mockResponse: EmbedContentResponse = {
        embeddings: [{ values: [1, 2, 3] }], // Only one for two texts
      };
      mockEmbedContentFn.mockResolvedValue(mockResponse);

      await expect(client.generateEmbedding(texts)).rejects.toThrow(
        'API returned a mismatched number of embeddings. Expected 2, got 1.',
      );
    });

    it('should throw an error if any embedding has nullish values', async () => {
      const mockResponse: EmbedContentResponse = {
        embeddings: [{ values: [1, 2, 3] }, { values: undefined }], // Second one is bad
      };
      mockEmbedContentFn.mockResolvedValue(mockResponse);

      await expect(client.generateEmbedding(texts)).rejects.toThrow(
        'API returned an empty embedding for input text at index 1: "goodbye world"',
      );
    });

    it('should throw an error if any embedding has an empty values array', async () => {
      const mockResponse: EmbedContentResponse = {
        embeddings: [{ values: [] }, { values: [1, 2, 3] }], // First one is bad
      };
      mockEmbedContentFn.mockResolvedValue(mockResponse);

      await expect(client.generateEmbedding(texts)).rejects.toThrow(
        'API returned an empty embedding for input text at index 0: "hello world"',
      );
    });

    it('should propagate errors from the API call', async () => {
      const apiError = new Error('API Failure');
      mockEmbedContentFn.mockRejectedValue(apiError);

      await expect(client.generateEmbedding(texts)).rejects.toThrow(
        'API Failure',
      );
    });
  });

  describe('generateContent', () => {
    it('should call generateContent with the correct parameters', async () => {
      const contents = [{ role: 'user', parts: [{ text: 'hello' }] }];
      const generationConfig = { temperature: 0.5 };
      const abortSignal = new AbortController().signal;

      // Mock countTokens
      const mockGenerator: Partial<ContentGenerator> = {
        countTokens: vi.fn().mockResolvedValue({ totalTokens: 1 }),
        generateContent: mockGenerateContentFn,
        generateContentStream: vi.fn(),
        embedContent: vi.fn(),
      };
      client['contentGenerator'] = mockGenerator as ContentGenerator;

      await client.generateContent(contents, generationConfig, abortSignal);

      expect(mockGenerateContentFn).toHaveBeenCalledWith({
        model: 'test-model',
        config: {
          abortSignal,
          systemInstruction: getCoreSystemPrompt(''),
          temperature: 0.5,
          topP: 1,
        },
        contents,
      });
    });
  });

  describe('generateJson', () => {
    it('should call generateContent with the correct parameters', async () => {
      const contents = [{ role: 'user', parts: [{ text: 'hello' }] }];
      const schema = { type: 'string' };
      const abortSignal = new AbortController().signal;

      // Mock countTokens
      const mockGenerator: Partial<ContentGenerator> = {
        countTokens: vi.fn().mockResolvedValue({ totalTokens: 1 }),
        generateContent: mockGenerateContentFn,
        generateContentStream: vi.fn(),
        embedContent: vi.fn(),
      };
      client['contentGenerator'] = mockGenerator as ContentGenerator;

      await client.generateJson(contents, schema, abortSignal);

      expect(mockGenerateContentFn).toHaveBeenCalledWith({
        model: DEFAULT_GEMINI_FLASH_MODEL,
        config: {
          abortSignal,
          systemInstruction: getCoreSystemPrompt(''),
          temperature: 0,
          topP: 1,
          responseSchema: schema,
          responseMimeType: 'application/json',
        },
        contents,
      });
    });
  });

  describe('addHistory', () => {
    it('should call chat.addHistory with the provided content', async () => {
      const mockChat = {
        addHistory: vi.fn(),
      };

      client['chat'] = mockChat as unknown as GeminiChat;

      const newContent = {
        role: 'user',
        parts: [{ text: 'New history item' }],
      };
      await client.addHistory(newContent);

      expect(mockChat.addHistory).toHaveBeenCalledWith(newContent);
    });
  });

  describe('resetChat', () => {
    it('should create a new chat session, clearing the old history', async () => {
      // 1. Get the initial chat instance and add some history.
      const initialChat = client.getChat();
      const initialHistory = await client.getHistory();
      await client.addHistory({
        role: 'user',
        parts: [{ text: 'some old message' }],
      });
      const historyWithOldMessage = await client.getHistory();
      expect(historyWithOldMessage.length).toBeGreaterThan(
        initialHistory.length,
      );

      // 2. Call resetChat.
      await client.resetChat();

      // 3. Get the new chat instance and its history.
      const newChat = client.getChat();
      const newHistory = await client.getHistory();

      // 4. Assert that the chat instance is new and the history is reset.
      expect(newChat).not.toBe(initialChat);
      expect(newHistory.length).toBe(initialHistory.length);
      expect(JSON.stringify(newHistory)).not.toContain('some old message');
    });
  });

  describe('tryCompressChat', () => {
    const mockCountTokens = vi.fn();
    const mockSendMessage = vi.fn();

    beforeEach(() => {
      vi.mock('./tokenLimits', () => ({
        tokenLimit: vi.fn(),
      }));

      const mockGenerator: Partial<ContentGenerator> = {
        countTokens: mockCountTokens,
      };
      client['contentGenerator'] = mockGenerator as ContentGenerator;

      // Mock the chat's sendMessage method
      const mockChat: Partial<GeminiChat> = {
        getHistory: vi
          .fn()
          .mockReturnValue([
            { role: 'user', parts: [{ text: '...history...' }] },
          ]),
        addHistory: vi.fn(),
<<<<<<< HEAD
        setHistory: vi.fn(),
=======
>>>>>>> c0e2903a
        sendMessage: mockSendMessage,
      };
      client['chat'] = mockChat as GeminiChat;
    });

    it('should not trigger summarization if token count is below threshold', async () => {
      const MOCKED_TOKEN_LIMIT = 1000;
      vi.mocked(tokenLimit).mockReturnValue(MOCKED_TOKEN_LIMIT);

      mockCountTokens.mockResolvedValue({
        totalTokens: MOCKED_TOKEN_LIMIT * 0.699, // TOKEN_THRESHOLD_FOR_SUMMARIZATION = 0.7
      });

      const initialChat = client.getChat();
      const result = await client.tryCompressChat();
      const newChat = client.getChat();

      expect(tokenLimit).toHaveBeenCalled();
      expect(result).toBeNull();
      expect(newChat).toBe(initialChat);
    });

    it('should trigger summarization if token count is at threshold', async () => {
      const MOCKED_TOKEN_LIMIT = 1000;
      vi.mocked(tokenLimit).mockReturnValue(MOCKED_TOKEN_LIMIT);

      const originalTokenCount = 1000 * 0.7;
      const newTokenCount = 100;

      mockCountTokens
        .mockResolvedValueOnce({ totalTokens: originalTokenCount }) // First call for the check
        .mockResolvedValueOnce({ totalTokens: newTokenCount }); // Second call for the new history

      // Mock the summary response from the chat
      mockSendMessage.mockResolvedValue({
        role: 'model',
        parts: [{ text: 'This is a summary.' }],
      });

      const initialChat = client.getChat();
      const result = await client.tryCompressChat();
      const newChat = client.getChat();

      expect(tokenLimit).toHaveBeenCalled();
      expect(mockSendMessage).toHaveBeenCalled();

      // Assert that summarization happened and returned the correct stats
      expect(result).toEqual({
        originalTokenCount,
        newTokenCount,
      });

      // Assert that the chat was reset
      expect(newChat).not.toBe(initialChat);
    });

    it('should always trigger summarization when force is true, regardless of token count', async () => {
      const originalTokenCount = 10; // Well below threshold
      const newTokenCount = 5;

      mockCountTokens
        .mockResolvedValueOnce({ totalTokens: originalTokenCount })
        .mockResolvedValueOnce({ totalTokens: newTokenCount });

      // Mock the summary response from the chat
      mockSendMessage.mockResolvedValue({
        role: 'model',
        parts: [{ text: 'This is a summary.' }],
      });

      const initialChat = client.getChat();
      const result = await client.tryCompressChat(true); // force = true
      const newChat = client.getChat();

      expect(mockSendMessage).toHaveBeenCalled();

      expect(result).toEqual({
        originalTokenCount,
        newTokenCount,
      });

      // Assert that the chat was reset
      expect(newChat).not.toBe(initialChat);
    });
  });

  describe('sendMessageStream', () => {
    it('should return the turn instance after the stream is complete', async () => {
      // Arrange
      const mockStream = (async function* () {
        yield { type: 'content', value: 'Hello' };
      })();
      mockTurnRunFn.mockReturnValue(mockStream);

      const mockChat: Partial<GeminiChat> = {
        addHistory: vi.fn(),
        getHistory: vi.fn().mockReturnValue([]),
      };
      client['chat'] = mockChat as GeminiChat;

      const mockGenerator: Partial<ContentGenerator> = {
        countTokens: vi.fn().mockResolvedValue({ totalTokens: 0 }),
        generateContent: vi.fn(),
        generateContentStream: vi.fn(),
        embedContent: vi.fn(),
      };
      client['contentGenerator'] = mockGenerator as ContentGenerator;

      // Act
      const stream = client.sendMessageStream(
        [{ text: 'Hi' }],
        new AbortController().signal,
      );

      // Consume the stream manually to get the final return value.
      let finalResult: Turn | undefined;
      while (true) {
        const result = await stream.next();
        if (result.done) {
          finalResult = result.value;
          break;
        }
      }

      // Assert
      expect(finalResult).toBeInstanceOf(Turn);
    });

    it('should stop infinite loop after MAX_TURNS when nextSpeaker always returns model', async () => {
      // Get the mocked checkNextSpeaker function and configure it to trigger infinite loop
      const { checkNextSpeaker } = await import(
        '../utils/nextSpeakerChecker.js'
      );
      const mockCheckNextSpeaker = vi.mocked(checkNextSpeaker);
      mockCheckNextSpeaker.mockResolvedValue({
        next_speaker: 'model',
        reasoning: 'Test case - always continue',
      });

      // Mock Turn to have no pending tool calls (which would allow nextSpeaker check)
      const mockStream = (async function* () {
        yield { type: 'content', value: 'Continue...' };
      })();
      mockTurnRunFn.mockReturnValue(mockStream);

      const mockChat: Partial<GeminiChat> = {
        addHistory: vi.fn(),
        getHistory: vi.fn().mockReturnValue([]),
      };
      client['chat'] = mockChat as GeminiChat;

      const mockGenerator: Partial<ContentGenerator> = {
        countTokens: vi.fn().mockResolvedValue({ totalTokens: 0 }),
      };
      client['contentGenerator'] = mockGenerator as ContentGenerator;

      // Use a signal that never gets aborted
      const abortController = new AbortController();
      const signal = abortController.signal;

      // Act - Start the stream that should loop
      const stream = client.sendMessageStream(
        [{ text: 'Start conversation' }],
        signal,
      );

      // Count how many stream events we get
      let eventCount = 0;
      let finalResult: Turn | undefined;

      // Consume the stream and count iterations
      while (true) {
        const result = await stream.next();
        if (result.done) {
          finalResult = result.value;
          break;
        }
        eventCount++;

        // Safety check to prevent actual infinite loop in test
        if (eventCount > 200) {
          abortController.abort();
          throw new Error(
            'Test exceeded expected event limit - possible actual infinite loop',
          );
        }
      }

      // Assert
      expect(finalResult).toBeInstanceOf(Turn);

      // Debug: Check how many times checkNextSpeaker was called
      const callCount = mockCheckNextSpeaker.mock.calls.length;

      // If infinite loop protection is working, checkNextSpeaker should be called many times
      // but stop at MAX_TURNS (100). Since each recursive call should trigger checkNextSpeaker,
      // we expect it to be called multiple times before hitting the limit
      expect(mockCheckNextSpeaker).toHaveBeenCalled();

      // The test should demonstrate that the infinite loop protection works:
      // - If checkNextSpeaker is called many times (close to MAX_TURNS), it shows the loop was happening
      // - If it's only called once, the recursive behavior might not be triggered
      if (callCount === 0) {
        throw new Error(
          'checkNextSpeaker was never called - the recursive condition was not met',
        );
      } else if (callCount === 1) {
        // This might be expected behavior if the turn has pending tool calls or other conditions prevent recursion
        console.log(
          'checkNextSpeaker called only once - no infinite loop occurred',
        );
      } else {
        console.log(
          `checkNextSpeaker called ${callCount} times - infinite loop protection worked`,
        );
        // If called multiple times, we expect it to be stopped before MAX_TURNS
        expect(callCount).toBeLessThanOrEqual(100); // Should not exceed MAX_TURNS
      }

      // The stream should produce events and eventually terminate
      expect(eventCount).toBeGreaterThanOrEqual(1);
      expect(eventCount).toBeLessThan(200); // Should not exceed our safety limit
    });

    it('should respect MAX_TURNS limit even when turns parameter is set to a large value', async () => {
      // This test verifies that the infinite loop protection works even when
      // someone tries to bypass it by calling with a very large turns value

      // Get the mocked checkNextSpeaker function and configure it to trigger infinite loop
      const { checkNextSpeaker } = await import(
        '../utils/nextSpeakerChecker.js'
      );
      const mockCheckNextSpeaker = vi.mocked(checkNextSpeaker);
      mockCheckNextSpeaker.mockResolvedValue({
        next_speaker: 'model',
        reasoning: 'Test case - always continue',
      });

      // Mock Turn to have no pending tool calls (which would allow nextSpeaker check)
      const mockStream = (async function* () {
        yield { type: 'content', value: 'Continue...' };
      })();
      mockTurnRunFn.mockReturnValue(mockStream);

      const mockChat: Partial<GeminiChat> = {
        addHistory: vi.fn(),
        getHistory: vi.fn().mockReturnValue([]),
      };
      client['chat'] = mockChat as GeminiChat;

      const mockGenerator: Partial<ContentGenerator> = {
        countTokens: vi.fn().mockResolvedValue({ totalTokens: 0 }),
      };
      client['contentGenerator'] = mockGenerator as ContentGenerator;

      // Use a signal that never gets aborted
      const abortController = new AbortController();
      const signal = abortController.signal;

      // Act - Start the stream with an extremely high turns value
      // This simulates a case where the turns protection is bypassed
      const stream = client.sendMessageStream(
        [{ text: 'Start conversation' }],
        signal,
        Number.MAX_SAFE_INTEGER, // Bypass the MAX_TURNS protection
      );

      // Count how many stream events we get
      let eventCount = 0;
      const maxTestIterations = 1000; // Higher limit to show the loop continues

      // Consume the stream and count iterations
      try {
        while (true) {
          const result = await stream.next();
          if (result.done) {
            break;
          }
          eventCount++;

          // This test should hit this limit, demonstrating the infinite loop
          if (eventCount > maxTestIterations) {
            abortController.abort();
            // This is the expected behavior - we hit the infinite loop
            break;
          }
        }
      } catch (error) {
        // If the test framework times out, that also demonstrates the infinite loop
        console.error('Test timed out or errored:', error);
      }

      // Assert that the fix works - the loop should stop at MAX_TURNS
      const callCount = mockCheckNextSpeaker.mock.calls.length;

      // With the fix: even when turns is set to a very high value,
      // the loop should stop at MAX_TURNS (100)
      expect(callCount).toBeLessThanOrEqual(100); // Should not exceed MAX_TURNS
      expect(eventCount).toBeLessThanOrEqual(200); // Should have reasonable number of events

      console.log(
        `Infinite loop protection working: checkNextSpeaker called ${callCount} times, ` +
          `${eventCount} events generated (properly bounded by MAX_TURNS)`,
      );
    });
  });

<<<<<<< HEAD
  describe('generateContent', () => {
    it('should use current model from config for content generation', async () => {
      const initialModel = client['config'].getModel();
      const contents = [{ role: 'user', parts: [{ text: 'test' }] }];
      const currentModel = initialModel + '-changed';

      vi.spyOn(client['config'], 'getModel').mockReturnValueOnce(currentModel);

      const mockGenerator: Partial<ContentGenerator> = {
        countTokens: vi.fn().mockResolvedValue({ totalTokens: 1 }),
        generateContent: mockGenerateContentFn,
      };
      client['contentGenerator'] = mockGenerator as ContentGenerator;

      await client.generateContent(contents, {}, new AbortController().signal);

      expect(mockGenerateContentFn).not.toHaveBeenCalledWith({
        model: initialModel,
        config: expect.any(Object),
        contents,
      });
      expect(mockGenerateContentFn).toHaveBeenCalledWith({
        model: currentModel,
        config: expect.any(Object),
        contents,
      });
    });
  });

  describe('tryCompressChat', () => {
    it('should use current model from config for token counting after sendMessage', async () => {
      const initialModel = client['config'].getModel();

      const mockCountTokens = vi
        .fn()
        .mockResolvedValueOnce({ totalTokens: 100000 })
        .mockResolvedValueOnce({ totalTokens: 5000 });

      const mockSendMessage = vi.fn().mockResolvedValue({ text: 'Summary' });

      const mockChatHistory = [
        { role: 'user', parts: [{ text: 'Long conversation' }] },
        { role: 'model', parts: [{ text: 'Long response' }] },
      ];

      const mockChat: Partial<GeminiChat> = {
        getHistory: vi.fn().mockReturnValue(mockChatHistory),
        setHistory: vi.fn(),
        sendMessage: mockSendMessage,
      };

      const mockGenerator: Partial<ContentGenerator> = {
        countTokens: mockCountTokens,
      };

      // mock the model has been changed between calls of `countTokens`
      const firstCurrentModel = initialModel + '-changed-1';
      const secondCurrentModel = initialModel + '-changed-2';
      vi.spyOn(client['config'], 'getModel')
        .mockReturnValueOnce(firstCurrentModel)
        .mockReturnValueOnce(secondCurrentModel);

      client['chat'] = mockChat as GeminiChat;
      client['contentGenerator'] = mockGenerator as ContentGenerator;
      client['startChat'] = vi.fn().mockResolvedValue(mockChat);

      const result = await client.tryCompressChat(true);

      expect(mockCountTokens).toHaveBeenCalledTimes(2);
      expect(mockCountTokens).toHaveBeenNthCalledWith(1, {
        model: firstCurrentModel,
        contents: mockChatHistory,
      });
      expect(mockCountTokens).toHaveBeenNthCalledWith(2, {
        model: secondCurrentModel,
        contents: expect.any(Array),
      });

      expect(result).toEqual({
        originalTokenCount: 100000,
        newTokenCount: 5000,
      });
    });
  });

  describe('handleFlashFallback', () => {
    it('should use current model from config when checking for fallback', async () => {
      const initialModel = client['config'].getModel();
      const fallbackModel = DEFAULT_GEMINI_FLASH_MODEL;

      // mock config been changed
      const currentModel = initialModel + '-changed';
      vi.spyOn(client['config'], 'getModel').mockReturnValueOnce(currentModel);

      const mockFallbackHandler = vi.fn().mockResolvedValue(true);
      client['config'].flashFallbackHandler = mockFallbackHandler;
      client['config'].setModel = vi.fn();

      const result = await client['handleFlashFallback'](
        AuthType.LOGIN_WITH_GOOGLE,
      );

      expect(result).toBe(fallbackModel);

      expect(mockFallbackHandler).toHaveBeenCalledWith(
        currentModel,
        fallbackModel,
        undefined,
      );
=======
  describe('updateModel', () => {
    it('should update model in config and reinitialize chat', async () => {
      // Arrange
      const mockSetModel = vi.fn();
      const mockConfig = {
        getModel: vi.fn().mockReturnValue('gemini-2.5-pro'),
        setModel: mockSetModel,
        getProjectRoot: vi.fn().mockReturnValue('/test'),
        getWorkingDir: vi.fn().mockReturnValue('/test'),
        getFullContext: vi.fn().mockReturnValue(false),
        getUserMemory: vi.fn().mockReturnValue(''),
        getGeminiMdFileCount: vi.fn().mockReturnValue(0),
        getFileService: vi.fn().mockReturnValue(null),
        getCheckpointingEnabled: vi.fn().mockReturnValue(false),
        getToolRegistry: vi.fn().mockResolvedValue({
          generateSchema: vi.fn().mockReturnValue([]),
          getToolTelemetry: vi.fn().mockReturnValue([]),
          getFunctionDeclarations: vi.fn().mockReturnValue([]),
        }),
      };
      client['config'] = mockConfig as unknown as Config;

      // Mock the content generator and chat
      const mockContentGenerator: ContentGenerator = {
        generateContent: vi.fn(),
        generateContentStream: vi.fn(),
        countTokens: vi.fn(),
        embedContent: vi.fn(),
      };
      client['contentGenerator'] = mockContentGenerator as ContentGenerator;

      const initialChat = client['chat'];

      // Act
      await client.updateModel('gemini-2.5-flash');

      // Assert
      expect(mockSetModel).toHaveBeenCalledWith('gemini-2.5-flash');
      expect(client['model']).toBe('gemini-2.5-flash');
      expect(client['chat']).not.toBe(initialChat); // Chat should be reinitialized
    });
  });

  describe('listAvailableModels', () => {
    beforeEach(() => {
      global.fetch = vi.fn();
    });

    afterEach(() => {
      vi.restoreAllMocks();
    });

    it('should fetch models from API for GEMINI auth type', async () => {
      // Arrange
      const mockModels = [
        { name: 'models/gemini-2.5-pro', displayName: 'Gemini 2.5 Pro' },
        { name: 'models/gemini-2.5-flash', displayName: 'Gemini 2.5 Flash' },
      ];

      const mockConfig = {
        getContentGeneratorConfig: vi.fn().mockReturnValue({
          authType: AuthType.USE_GEMINI,
          apiKey: 'test-api-key',
        }),
      };
      client['config'] = mockConfig as unknown as Config;

      (global.fetch as unknown as Mock).mockResolvedValue({
        ok: true,
        json: vi.fn().mockResolvedValue({ models: mockModels }),
      });

      // Act
      const models = await client.listAvailableModels();

      // Assert
      expect(global.fetch).toHaveBeenCalledWith(
        'https://generativelanguage.googleapis.com/v1beta/models?key=test-api-key',
        expect.objectContaining({
          method: 'GET',
          headers: { 'Content-Type': 'application/json' },
        }),
      );
      expect(models).toEqual(mockModels);
    });

    it('should return OAuth marker for OAuth auth types', async () => {
      // Arrange
      const mockConfig = {
        getContentGeneratorConfig: vi.fn().mockReturnValue({
          authType: AuthType.LOGIN_WITH_GOOGLE,
        }),
      };
      client['config'] = mockConfig as unknown as Config;

      // Act
      const models = await client.listAvailableModels();

      // Assert
      expect(models).toEqual([
        {
          name: 'oauth-not-supported',
          displayName: 'OAuth Authentication',
          description:
            'Model listing is not available with OAuth authentication',
        },
      ]);
    });

    it('should return empty array when API call fails', async () => {
      // Arrange
      const mockConfig = {
        getContentGeneratorConfig: vi.fn().mockReturnValue({
          authType: AuthType.USE_GEMINI,
          apiKey: 'test-api-key',
        }),
      };
      client['config'] = mockConfig as unknown as Config;

      (global.fetch as unknown as Mock).mockRejectedValue(
        new Error('Network error'),
      );

      // Act
      const models = await client.listAvailableModels();

      // Assert
      expect(models).toEqual([]);
    });

    it('should return empty array for unsupported auth type', async () => {
      // Arrange
      const mockConfig = {
        getContentGeneratorConfig: vi.fn().mockReturnValue({
          authType: undefined,
        }),
      };
      client['config'] = mockConfig as unknown as Config;

      // Act
      const models = await client.listAvailableModels();

      // Assert
      expect(models).toEqual([]);
>>>>>>> c0e2903a
    });
  });
});<|MERGE_RESOLUTION|>--- conflicted
+++ resolved
@@ -134,11 +134,7 @@
           embedContent: mockEmbedContentFn,
         },
       };
-<<<<<<< HEAD
-      return mock as unknown as GoogleGenAI;
-=======
       return mockInstance as unknown as GoogleGenAI;
->>>>>>> c0e2903a
     });
 
     mockChatCreateFn.mockResolvedValue({} as Chat);
@@ -183,20 +179,12 @@
         getWorkingDir: vi.fn().mockReturnValue('/test/dir'),
         getFileService: vi.fn().mockReturnValue(fileService),
       };
-<<<<<<< HEAD
-      return mock as unknown as Config;
-=======
       return mock as Config;
->>>>>>> c0e2903a
     });
 
     // We can instantiate the client here since Config is mocked
     // and the constructor will use the mocked GoogleGenAI
-<<<<<<< HEAD
-    const mockConfig = new Config({} as never);
-=======
     const mockConfig = new Config({} as ConfigParameters);
->>>>>>> c0e2903a
     client = new GeminiClient(mockConfig);
     await client.initialize(contentGeneratorConfig);
   });
@@ -449,10 +437,7 @@
             { role: 'user', parts: [{ text: '...history...' }] },
           ]),
         addHistory: vi.fn(),
-<<<<<<< HEAD
         setHistory: vi.fn(),
-=======
->>>>>>> c0e2903a
         sendMessage: mockSendMessage,
       };
       client['chat'] = mockChat as GeminiChat;
@@ -760,8 +745,7 @@
     });
   });
 
-<<<<<<< HEAD
-  describe('generateContent', () => {
+  describe('generateContent model usage', () => {
     it('should use current model from config for content generation', async () => {
       const initialModel = client['config'].getModel();
       const contents = [{ role: 'user', parts: [{ text: 'test' }] }];
@@ -790,7 +774,7 @@
     });
   });
 
-  describe('tryCompressChat', () => {
+  describe('tryCompressChat model usage', () => {
     it('should use current model from config for token counting after sendMessage', async () => {
       const initialModel = client['config'].getModel();
 
@@ -870,7 +854,9 @@
         fallbackModel,
         undefined,
       );
-=======
+    });
+  });
+
   describe('updateModel', () => {
     it('should update model in config and reinitialize chat', async () => {
       // Arrange
@@ -1015,7 +1001,6 @@
 
       // Assert
       expect(models).toEqual([]);
->>>>>>> c0e2903a
     });
   });
 });