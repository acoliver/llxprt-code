--- conflicted
+++ resolved
@@ -1,17 +1,9 @@
 {
-<<<<<<< HEAD
   "name": "llxprt-code-vscode-ide-companion",
   "displayName": "LLxprt Code VSCode IDE Companion",
   "description": "VS Code companion extension for LLxprt Code CLI",
-  "version": "0.1.13",
+  "version": "0.1.14",
   "publisher": "vybestack",
-=======
-  "name": "gemini-cli-vscode-ide-companion",
-  "displayName": "Gemini CLI Companion",
-  "description": "Enable Gemini CLI with direct access to your VS Code workspace.",
-  "version": "0.1.14",
-  "publisher": "google",
->>>>>>> 3a224d49
   "icon": "assets/icon.png",
   "repository": {
     "type": "git",
