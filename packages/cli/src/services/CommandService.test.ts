--- conflicted
+++ resolved
@@ -4,131 +4,6 @@
  * SPDX-License-Identifier: Apache-2.0
  */
 
-<<<<<<< HEAD
-import { vi, describe, it, expect, beforeEach } from 'vitest';
-import { CommandService } from './CommandService';
-import { type SlashCommand } from '../ui/commands/types.js';
-
-// Mock the command modules to isolate the service from the command implementations.
-vi.mock('../ui/commands/memoryCommand.js', () => ({
-  memoryCommand: { name: 'memory', description: 'Mock Memory' },
-}));
-vi.mock('../ui/commands/helpCommand.js', () => ({
-  helpCommand: { name: 'help', description: 'Mock Help' },
-}));
-vi.mock('../ui/commands/clearCommand.js', () => ({
-  clearCommand: { name: 'clear', description: 'Mock Clear' },
-}));
-vi.mock('../ui/commands/authCommand.js', () => ({
-  authCommand: { name: 'auth', description: 'Mock Auth' },
-}));
-vi.mock('../ui/commands/themeCommand.js', () => ({
-  themeCommand: { name: 'theme', description: 'Mock Theme' },
-}));
-vi.mock('../ui/commands/privacyCommand.js', () => ({
-  privacyCommand: { name: 'privacy', description: 'Mock Privacy' },
-}));
-vi.mock('../ui/commands/aboutCommand.js', () => ({
-  aboutCommand: { name: 'about', description: 'Mock About' },
-}));
-
-describe('CommandService', () => {
-  describe('when using default production loader', () => {
-    let commandService: CommandService;
-
-    beforeEach(() => {
-      commandService = new CommandService();
-    });
-
-    it('should initialize with an empty command tree', () => {
-      const tree = commandService.getCommands();
-      expect(tree).toBeInstanceOf(Array);
-      expect(tree.length).toBe(0);
-    });
-
-    describe('loadCommands', () => {
-      it('should load the built-in commands into the command tree', async () => {
-        // Pre-condition check
-        expect(commandService.getCommands().length).toBe(0);
-
-        // Action
-        await commandService.loadCommands();
-        const tree = commandService.getCommands();
-
-        // Post-condition assertions
-        expect(tree.length).toBe(22);
-
-        const commandNames = tree.map((cmd) => cmd.name);
-        expect(commandNames).toContain('auth');
-        expect(commandNames).toContain('memory');
-        expect(commandNames).toContain('help');
-        expect(commandNames).toContain('clear');
-        expect(commandNames).toContain('theme');
-        expect(commandNames).toContain('privacy');
-        expect(commandNames).toContain('about');
-      });
-
-      it('should overwrite any existing commands when called again', async () => {
-        // Load once
-        await commandService.loadCommands();
-        expect(commandService.getCommands().length).toBe(22);
-
-        // Load again
-        await commandService.loadCommands();
-        const tree = commandService.getCommands();
-
-        // Should not append, but overwrite
-        expect(tree.length).toBe(22);
-      });
-    });
-
-    describe('getCommandTree', () => {
-      it('should return the current command tree', async () => {
-        const initialTree = commandService.getCommands();
-        expect(initialTree).toEqual([]);
-
-        await commandService.loadCommands();
-
-        const loadedTree = commandService.getCommands();
-        expect(loadedTree.length).toBe(22);
-        // Check that key commands are present
-        const commandNames = loadedTree.map((cmd) => cmd.name);
-        expect(commandNames).toContain('about');
-        expect(commandNames).toContain('auth');
-        expect(commandNames).toContain('clear');
-        expect(commandNames).toContain('help');
-        expect(commandNames).toContain('memory');
-        expect(commandNames).toContain('privacy');
-        expect(commandNames).toContain('theme');
-      });
-    });
-  });
-
-  describe('when initialized with an injected loader function', () => {
-    it('should use the provided loader instead of the built-in one', async () => {
-      // Arrange: Create a set of mock commands.
-      const mockCommands: SlashCommand[] = [
-        { name: 'injected-test-1', description: 'injected 1' },
-        { name: 'injected-test-2', description: 'injected 2' },
-      ];
-
-      // Arrange: Create a mock loader FUNCTION that resolves with our mock commands.
-      const mockLoader = vi.fn().mockResolvedValue(mockCommands);
-
-      // Act: Instantiate the service WITH the injected loader function.
-      const commandService = new CommandService(null, mockLoader);
-      await commandService.loadCommands();
-      const tree = commandService.getCommands();
-
-      // Assert: The tree should contain ONLY our injected commands.
-      expect(mockLoader).toHaveBeenCalled(); // Verify our mock loader was actually called.
-      expect(tree.length).toBe(2);
-      expect(tree).toEqual(mockCommands);
-
-      const commandNames = tree.map((cmd) => cmd.name);
-      expect(commandNames).not.toContain('memory'); // Verify it didn't load production commands.
-    });
-=======
 import { vi, describe, it, expect, beforeEach, afterEach } from 'vitest';
 import { CommandService } from './CommandService.js';
 import { type ICommandLoader } from './types.js';
@@ -301,6 +176,5 @@
     expect(loader1.loadCommands).toHaveBeenCalledWith(signal);
     expect(loader2.loadCommands).toHaveBeenCalledTimes(1);
     expect(loader2.loadCommands).toHaveBeenCalledWith(signal);
->>>>>>> 3a224d49
   });
 });