--- conflicted
+++ resolved
@@ -17,15 +17,11 @@
 import { DefaultLight } from '../ui/themes/default-light.js';
 import { DefaultDark } from '../ui/themes/default.js';
 import { isWorkspaceTrusted } from './trustedFolders.js';
-<<<<<<< HEAD
-import { Settings, MemoryImportFormat } from './settingsSchema.js';
-=======
 import {
   Settings,
   MemoryImportFormat,
   SETTINGS_SCHEMA,
 } from './settingsSchema.js';
->>>>>>> 1192bee4
 
 export type { Settings, MemoryImportFormat };
 
@@ -119,14 +115,6 @@
   // eslint-disable-next-line @typescript-eslint/no-unused-vars
   const { folderTrust, ...safeWorkspaceWithoutFolderTrust } = safeWorkspace;
 
-<<<<<<< HEAD
-  // Settings are merged with the following precedence (last one wins for
-  // single values):
-  // 1. System Defaults
-  // 2. User Settings
-  // 3. Workspace Settings
-  // 4. System Settings (as overrides)
-=======
   // Get defaults from schema
   const schemaDefaults = getSchemaDefaults();
 
@@ -137,15 +125,11 @@
   // 3. User Settings
   // 4. Workspace Settings
   // 5. System Settings (as overrides)
->>>>>>> 1192bee4
   //
   // For properties that are arrays (e.g., includeDirectories), the arrays
   // are concatenated. For objects (e.g., customThemes), they are merged.
   return {
-<<<<<<< HEAD
-=======
     ...schemaDefaults,
->>>>>>> 1192bee4
     ...systemDefaults,
     ...user,
     ...safeWorkspaceWithoutFolderTrust,
