--- conflicted
+++ resolved
@@ -26,6 +26,12 @@
 import { enhanceConfigWithProviders } from '../providers/enhanceConfigWithProviders.js';
 import { getProviderManager } from '../providers/providerManagerInstance.js';
 import { ProviderManagerAdapter } from '../providers/ProviderManagerAdapter.js';
+import * as dotenv from 'dotenv';
+import * as path from 'node:path';
+import * as fs from 'node:fs';
+import * as os from 'node:os';
+
+const GEMINI_DIR = '.gemini';
 
 // Simple console logger for now - replace with actual logger if available
 const logger = {
@@ -246,7 +252,6 @@
     extensionContextFilePaths,
   );
 
-<<<<<<< HEAD
   let mcpServers = mergeMcpServers(settings, activeExtensions);
   const excludeTools = mergeExcludeTools(settings, activeExtensions);
 
@@ -262,10 +267,6 @@
       mcpServers = {};
     }
   }
-=======
-  const mcpServers = mergeMcpServers(settings, extensions);
-  const excludeTools = mergeExcludeTools(settings, extensions);
->>>>>>> c0e2903a
 
   const sandboxConfig = await loadSandboxConfig(settings, argv);
 
@@ -324,15 +325,12 @@
     bugCommand: settings.bugCommand,
     model: argv.model!,
     extensionContextFilePaths,
-<<<<<<< HEAD
     listExtensions: argv.listExtensions || false,
     activeExtensions: activeExtensions.map((e) => ({
       name: e.config.name,
       version: e.config.version,
     })),
-=======
     providerManager: providerManagerAdapter,
->>>>>>> c0e2903a
   });
 
   // Enhance the config with provider support
@@ -356,18 +354,6 @@
   }
   return mcpServers;
 }
-<<<<<<< HEAD
-
-function mergeExcludeTools(
-  settings: Settings,
-  extensions: Extension[],
-): string[] {
-  const allExcludeTools = new Set(settings.excludeTools || []);
-  for (const extension of extensions) {
-    for (const tool of extension.config.excludeTools || []) {
-      allExcludeTools.add(tool);
-    }
-=======
 
 function mergeExcludeTools(
   settings: Settings,
@@ -415,7 +401,5 @@
   const envFilePath = findEnvFile(process.cwd());
   if (envFilePath) {
     dotenv.config({ path: envFilePath, quiet: true });
->>>>>>> c0e2903a
-  }
-  return [...allExcludeTools];
+  }
 }