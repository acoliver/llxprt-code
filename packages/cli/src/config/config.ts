/**
 * @license
 * Copyright 2025 Vybestack LLC
 * SPDX-License-Identifier: Apache-2.0
 */

import * as fs from 'fs';
import * as path from 'path';
import { homedir } from 'node:os';
import yargs from 'yargs/yargs';
import { hideBin } from 'yargs/helpers';
import process from 'node:process';
import { mcpCommand } from '../commands/mcp.js';
import { extensionsCommand } from '../commands/extensions.js';
import {
  Config,
  loadServerHierarchicalMemory,
  setLlxprtMdFilename as setServerGeminiMdFilename,
  getCurrentLlxprtMdFilename,
  ApprovalMode,
  DEFAULT_GEMINI_EMBEDDING_MODEL,
  DEFAULT_GEMINI_MODEL,
  DEFAULT_MEMORY_FILE_FILTERING_OPTIONS,
  FileDiscoveryService,
  TelemetryTarget,
  FileFilteringOptions,
  IdeClient,
  ProfileManager,
  ShellTool,
  EditTool,
  WriteFileTool,
  MCPServerConfig,
  getSettingsService,
  DebugLogger,
} from '@vybestack/llxprt-code-core';
import { Settings } from './settings.js';

import { Extension, annotateActiveExtensions } from './extension.js';
import { getCliVersion } from '../utils/version.js';
import { loadSandboxConfig } from './sandboxConfig.js';
import * as dotenv from 'dotenv';
import * as os from 'node:os';
import { resolvePath } from '../utils/resolvePath.js';

import { isWorkspaceTrusted } from './trustedFolders.js';

const LLXPRT_DIR = '.llxprt';

const logger = new DebugLogger('llxprt:config');

export interface CliArgs {
  model: string | undefined;
  sandbox: boolean | string | undefined;
  sandboxImage: string | undefined;
  debug: boolean | undefined;
  prompt: string | undefined;
  promptInteractive: string | undefined;
  allFiles: boolean | undefined;
  showMemoryUsage: boolean | undefined;
  yolo: boolean | undefined;
  approvalMode: string | undefined;
  telemetry: boolean | undefined;
  checkpointing: boolean | undefined;
  telemetryTarget: string | undefined;
  telemetryOtlpEndpoint: string | undefined;
  telemetryLogPrompts: boolean | undefined;
  telemetryOutfile: string | undefined;
  allowedMcpServerNames: string[] | undefined;
  allowedTools: string[] | undefined;
  experimentalAcp: boolean | undefined;
  extensions: string[] | undefined;
  listExtensions: boolean | undefined;
  provider: string | undefined;
  key: string | undefined;
  keyfile: string | undefined;
  baseurl: string | undefined;
  proxy: string | undefined;
  includeDirectories: string[] | undefined;
  profileLoad: string | undefined;
  loadMemoryFromIncludeDirectories: boolean | undefined;
  ideMode: string | undefined;
  screenReader: boolean | undefined;
}

export async function parseArguments(settings: Settings): Promise<CliArgs> {
  const yargsInstance = yargs(hideBin(process.argv))
    .locale('en')
    .scriptName('llxprt')
    .usage(
      '$0 [options]',
      'LLxprt Code - Launch an interactive CLI, use -p/--prompt for non-interactive mode',
    )
    .command('$0', 'Launch LLxprt CLI', (yargsInstance) =>
      yargsInstance
        .option('model', {
          alias: 'm',
          type: 'string',
          description: `Model`,
          // Don't set default here, handle it in loadCliConfig
        })
        .option('prompt', {
          alias: 'p',
          type: 'string',
          description: 'Prompt. Appended to input on stdin (if any).',
        })
        .option('prompt-interactive', {
          alias: 'i',
          type: 'string',
          description:
            'Execute the provided prompt and continue in interactive mode',
        })
        .option('sandbox', {
          alias: 's',
          type: 'boolean',
          description: 'Run in sandbox?',
        })
        .option('sandbox-image', {
          type: 'string',
          description: 'Sandbox image URI.',
        })
        .option('debug', {
          alias: 'd',
          type: 'boolean',
          description: 'Run in debug mode?',
          default: false,
        })
        .option('all-files', {
          alias: ['a'],
          type: 'boolean',
          description: 'Include ALL files in context?',
          default: false,
        })
        .option('show-memory-usage', {
          type: 'boolean',
          description: 'Show memory usage in status bar',
          default: false,
        })
        .option('yolo', {
          alias: 'y',
          type: 'boolean',
          description:
            'Automatically accept all actions (aka YOLO mode, see https://www.youtube.com/watch?v=xvFZjo5PgG0 for more details)?',
          default: false,
        })
        .option('approval-mode', {
          type: 'string',
          choices: ['default', 'auto_edit', 'yolo'],
          description:
            'Set the approval mode: default (prompt for approval), auto_edit (auto-approve edit tools), yolo (auto-approve all tools)',
        })
        .option('telemetry', {
          type: 'boolean',
          description:
            'Enable telemetry? This flag specifically controls if telemetry is sent. Other --telemetry-* flags set specific values but do not enable telemetry on their own.',
        })
        .option('telemetry-target', {
          type: 'string',
          choices: ['local', 'gcp'],
          description:
            'Set the telemetry target (local or gcp). Overrides settings files.',
        })
        .option('telemetry-otlp-endpoint', {
          type: 'string',
          description:
            'Set the OTLP endpoint for telemetry. Overrides environment variables and settings files.',
        })
        .option('telemetry-log-prompts', {
          type: 'boolean',
          description:
            'Enable or disable logging of user prompts for telemetry. Overrides settings files.',
        })
        .option('telemetry-outfile', {
          type: 'string',
          description: 'Redirect all telemetry output to the specified file.',
        })
        .option('checkpointing', {
          alias: 'c',
          type: 'boolean',
          description: 'Enables checkpointing of file edits',
          default: false,
        })
        .option('experimental-acp', {
          type: 'boolean',
          description: 'Starts the agent in ACP mode',
        })
        .option('allowed-mcp-server-names', {
          type: 'array',
          string: true,
          description: 'Allowed MCP server names',
        })
        .option('allowed-tools', {
          type: 'array',
          string: true,
          description: 'Tools that are allowed to run without confirmation',
        })
        .option('extensions', {
          alias: 'e',
          type: 'array',
          string: true,
          description:
            'A list of extensions to use. If not provided, all extensions are used.',
        })
        .option('list-extensions', {
          alias: 'l',
          type: 'boolean',
          description: 'List all available extensions and exit.',
        })
        .option('proxy', {
          type: 'string',
          description:
            'Proxy for LLxprt client, like schema://user:password@host:port',
        })
        .option('include-directories', {
          type: 'array',
          string: true,
          description:
            'Additional directories to include in the workspace (comma-separated or multiple --include-directories)',
          coerce: (dirs: string[]) =>
            // Handle comma-separated values
            dirs.flatMap((dir) => dir.split(',').map((d) => d.trim())),
        })
        .option('screen-reader', {
          type: 'boolean',
          description: 'Enable screen reader mode for accessibility.',
          default: false,
        })
        .check((argv) => {
          if (argv.prompt && argv.promptInteractive) {
            throw new Error(
              'Cannot use both --prompt (-p) and --prompt-interactive (-i) together',
            );
          }
          if (argv.yolo && argv.approvalMode) {
            throw new Error(
              'Cannot use both --yolo (-y) and --approval-mode together. Use --approval-mode=yolo instead.',
            );
          }
          return true;
        }),
    )
    .option('telemetry', {
      type: 'boolean',
      description:
        'Enable telemetry? This flag specifically controls if telemetry is sent. Other --telemetry-* flags set specific values but do not enable telemetry on their own.',
    })
    .option('telemetry-target', {
      type: 'string',
      choices: ['local', 'gcp'],
      description:
        'Set the telemetry target (local or gcp). Overrides settings files.',
    })
    .option('telemetry-otlp-endpoint', {
      type: 'string',
      description:
        'Set the OTLP endpoint for telemetry. Overrides environment variables and settings files.',
    })
    .option('telemetry-log-prompts', {
      type: 'boolean',
      description:
        'Enable or disable logging of user prompts for telemetry. Overrides settings files.',
    })
    .option('telemetry-outfile', {
      type: 'string',
      description: 'Redirect all telemetry output to the specified file.',
    })
    .option('checkpointing', {
      alias: 'c',
      type: 'boolean',
      description: 'Enables checkpointing of file edits',
      default: false,
    })
    .option('experimental-acp', {
      type: 'boolean',
      description: 'Starts the agent in ACP mode',
    })
    .option('allowed-mcp-server-names', {
      type: 'array',
      string: true,
      description: 'Allowed MCP server names',
    })
    .option('extensions', {
      alias: 'e',
      type: 'array',
      string: true,
      description:
        'A list of extensions to use. If not provided, all extensions are used.',
    })
    .option('list-extensions', {
      alias: 'l',
      type: 'boolean',
      description: 'List all available extensions and exit.',
    })
    .option('provider', {
      type: 'string',
      description: 'The provider to use.',
      // Don't set default here, handle it in loadCliConfig
    })
    .option('ide-mode', {
      type: 'string',
      choices: ['enable', 'disable'],
      description: 'Enable or disable IDE mode',
    })
    .option('key', {
      type: 'string',
      description: 'API key for the current provider',
    })
    .option('keyfile', {
      type: 'string',
      description: 'Path to file containing API key for the current provider',
    })
    .option('baseurl', {
      type: 'string',
      description: 'Base URL for the current provider',
    })
    .option('proxy', {
      type: 'string',
      description:
        'Proxy for gemini client, like schema://user:password@host:port',
    })
    .option('include-directories', {
      type: 'array',
      string: true,
      description:
        'Additional directories to include in the workspace (comma-separated or multiple --include-directories)',
      coerce: (dirs: string[]) =>
        // Handle comma-separated values
        dirs.flatMap((dir) => dir.split(',').map((d) => d.trim())),
    })
    .option('profile-load', {
      type: 'string',
      description: 'Load a saved profile configuration on startup',
    })
    .option('load-memory-from-include-directories', {
      type: 'boolean',
      description:
        'If true, when refreshing memory, LLXPRT.md files should be loaded from all directories that are added. If false, LLXPRT.md files should only be loaded from the primary working directory.',
      default: false,
    })
    // Register MCP subcommands
    .command(mcpCommand);

  if (settings?.extensionManagement ?? false) {
    yargsInstance.command(extensionsCommand);
  }

  yargsInstance
    .version(await getCliVersion()) // This will enable the --version flag based on package.json
    .alias('v', 'version')
    .help()
    .alias('h', 'help')
    .strict()
    .check((argv) => {
      if (argv.prompt && argv.promptInteractive) {
        throw new Error(
          'Cannot use both --prompt (-p) and --prompt-interactive (-i) together',
        );
      }
      return true;
    });

  yargsInstance.wrap(yargsInstance.terminalWidth());
<<<<<<< HEAD
  const result = await yargsInstance.parse();

  // Handle case where MCP subcommands are executed - they should exit the process
  // and not return to main CLI logic
  if (
    result._.length > 0 &&
    (result._[0] === 'mcp' || result._[0] === 'extensions')
  ) {
    // MCP commands handle their own execution and process exit
    process.exit(0);
  }
=======
  const result = await yargsInstance.parseAsync();
>>>>>>> a02d82b8

  // The import format is now only controlled by settings.memoryImportFormat
  // We no longer accept it as a CLI argument

  // Map camelCase names to match CliArgs interface
  // Check if an MCP subcommand was handled
  // The _ array contains the commands that were run
  if (result._ && result._.length > 0 && result._[0] === 'mcp') {
    // An MCP subcommand was executed (like 'mcp list'), exit cleanly
    process.exit(0);
  }

  const cliArgs: CliArgs = {
    model: result.model as string | undefined,
    sandbox: result.sandbox as boolean | string | undefined,
    sandboxImage: result.sandboxImage as string | undefined,
    debug: result.debug as boolean | undefined,
    prompt: result.prompt as string | undefined,
    promptInteractive: result.promptInteractive as string | undefined,
    allFiles: result.allFiles as boolean | undefined,
    showMemoryUsage: result.showMemoryUsage as boolean | undefined,
    yolo: result.yolo as boolean | undefined,
    approvalMode: result.approvalMode as string | undefined,
    telemetry: result.telemetry as boolean | undefined,
    checkpointing: result.checkpointing as boolean | undefined,
    screenReader: result.screenReader as boolean | undefined,
    telemetryTarget: result.telemetryTarget as string | undefined,
    telemetryOtlpEndpoint: result.telemetryOtlpEndpoint as string | undefined,
    telemetryLogPrompts: result.telemetryLogPrompts as boolean | undefined,
    telemetryOutfile: result.telemetryOutfile as string | undefined,
    allowedMcpServerNames: result.allowedMcpServerNames as string[] | undefined,
    experimentalAcp: result.experimentalAcp as boolean | undefined,
    extensions: result.extensions as string[] | undefined,
    listExtensions: result.listExtensions as boolean | undefined,
    provider: result.provider as string | undefined,
    key: result.key as string | undefined,
    keyfile: result.keyfile as string | undefined,
    baseurl: result.baseurl as string | undefined,
    proxy: result.proxy as string | undefined,
    includeDirectories: result.includeDirectories as string[] | undefined,
    profileLoad: result.profileLoad as string | undefined,
    loadMemoryFromIncludeDirectories:
      result.loadMemoryFromIncludeDirectories as boolean | undefined,
    ideMode: result.ideMode as string | undefined,
    allowedTools: result.allowedTools as string[] | undefined,
  };

  return cliArgs;
}

// This function is now a thin wrapper around the server's implementation.
// It's kept in the CLI for now as App.tsx directly calls it for memory refresh.
// TODO: Consider if App.tsx should get memory via a server call or if Config should refresh itself.
export async function loadHierarchicalLlxprtMemory(
  currentWorkingDirectory: string,
  includeDirectoriesToReadGemini: readonly string[] = [],
  debugMode: boolean,
  fileService: FileDiscoveryService,
  settings: Settings,
  extensionContextFilePaths: string[] = [],
  memoryImportFormat: 'flat' | 'tree' = 'tree',
  fileFilteringOptions?: FileFilteringOptions,
): Promise<{ memoryContent: string; fileCount: number }> {
  // FIX: Use real, canonical paths for a reliable comparison to handle symlinks.
  const realCwd = fs.realpathSync(path.resolve(currentWorkingDirectory));
  const realHome = fs.realpathSync(path.resolve(homedir()));
  const isHomeDirectory = realCwd === realHome;

  // If it is the home directory, pass an empty string to the core memory
  // function to signal that it should skip the workspace search.
  const effectiveCwd = isHomeDirectory ? '' : currentWorkingDirectory;

  if (debugMode) {
    logger.debug(
      `CLI: Delegating hierarchical memory load to server for CWD: ${currentWorkingDirectory} (memoryImportFormat: ${memoryImportFormat})`,
    );
  }

  // Directly call the server function with the corrected path.
  return loadServerHierarchicalMemory(
    effectiveCwd,
    includeDirectoriesToReadGemini,
    debugMode,
    fileService,
    extensionContextFilePaths,
    memoryImportFormat,
    fileFilteringOptions,
    settings.memoryDiscoveryMaxDirs,
  );
}

export async function loadCliConfig(
  settings: Settings,
  extensions: Extension[],
  sessionId: string,
  argv: CliArgs,
  cwd: string = process.cwd(),
): Promise<Config> {
  // Handle --load flag early to apply profile settings
  let effectiveSettings = settings;
  let profileModel: string | undefined;
  let profileProvider: string | undefined;
  let profileModelParams: Record<string, unknown> | undefined;

  // Check for profile to load - either from CLI arg, env var, or default profile setting
  // BUT skip default profile if --provider is explicitly specified
  const profileToLoad =
    argv.profileLoad ||
    process.env.LLXPRT_PROFILE ||
    (argv.provider === undefined ? settings.defaultProfile : undefined);

  if (profileToLoad) {
    try {
      const profileManager = new ProfileManager();
      const profile = await profileManager.loadProfile(profileToLoad);

      // Store profile values to apply after Config creation
      // Only use profile provider/model if --provider is not explicitly specified
      // Check for undefined specifically to avoid issues with empty strings
      profileProvider =
        argv.provider !== undefined ? undefined : profile.provider;
      profileModel = argv.provider !== undefined ? undefined : profile.model;
      profileModelParams = profile.modelParams;

      logger.debug(
        () =>
          `Loaded profile ${profileToLoad}: provider=${profile.provider}, model=${profile.model}, hasEphemeralSettings=${!!profile.ephemeralSettings}`,
      );

      // Check debug mode for logging
      const tempDebugMode =
        argv.debug ||
        [process.env.DEBUG, process.env.DEBUG_MODE].some(
          (v) => v === 'true' || v === '1',
        ) ||
        false;

      // Merge ephemeral settings into the settings object
      // But skip ALL ephemeral settings if --provider is explicitly specified
      // since profiles are provider-specific configurations
      if (argv.provider !== undefined) {
        // When --provider is specified, don't load ANY profile ephemeral settings
        // to avoid conflicts with the explicitly chosen provider
        effectiveSettings = settings;

        if (tempDebugMode) {
          logger.debug(
            `Skipping profile ephemeral settings because --provider was specified`,
          );
        }
      } else {
        effectiveSettings = {
          ...settings,
          ...profile.ephemeralSettings,
        } as Settings;
      }

      if (tempDebugMode) {
        logger.debug(
          `Loaded profile '${profileToLoad}' with provider: ${profileProvider}, model: ${profileModel}`,
        );
      }
    } catch (error) {
      logger.error(`Failed to load profile '${profileToLoad}': ${error}`);
      // Continue without the profile settings
    }
  }

  // Calculate debugMode after profile settings have been applied
  const debugMode =
    argv.debug ||
    [process.env.DEBUG, process.env.DEBUG_MODE].some(
      (v) => v === 'true' || v === '1',
    ) ||
    false;

  const memoryImportFormat = effectiveSettings.memoryImportFormat || 'tree';

  // Handle IDE mode: CLI flag overrides settings
  let ideMode: boolean;
  if (argv.ideMode === 'enable') {
    ideMode = true;
  } else if (argv.ideMode === 'disable') {
    ideMode = false;
  } else {
    // No CLI flag, use settings
    ideMode = effectiveSettings.ideMode ?? false;
  }

  if (debugMode) {
    console.debug('[DEBUG] IDE mode configuration:', {
      'argv.ideMode': argv.ideMode,
      'effectiveSettings.ideMode': effectiveSettings.ideMode,
      'final ideMode': ideMode,
    });
  }

  // ideModeFeature flag removed - now using ideMode directly

  const ideClient = await IdeClient.getInstance();

  const folderTrustFeature = settings.folderTrustFeature ?? false;
  const folderTrustSetting = settings.folderTrust ?? true;
  const folderTrust = folderTrustFeature && folderTrustSetting;
  const trustedFolder = folderTrust ? isWorkspaceTrusted() : true;

  const allExtensions = annotateActiveExtensions(
    extensions,
    argv.extensions || [],
  );

  const activeExtensions = extensions.filter(
    (_, i) => allExtensions[i].isActive,
  );

  // Set the context filename in the server's memoryTool module BEFORE loading memory
  // TODO(b/343434939): This is a bit of a hack. The contextFileName should ideally be passed
  // directly to the Config constructor in core, and have core handle setLlxprtMdFilename.
  // However, loadHierarchicalLlxprtMemory is called *before* createServerConfig.
  if (effectiveSettings.contextFileName) {
    setServerGeminiMdFilename(effectiveSettings.contextFileName);
  } else {
    // Reset to default if not provided in settings.
    setServerGeminiMdFilename(getCurrentLlxprtMdFilename());
  }

  const extensionContextFilePaths = activeExtensions.flatMap(
    (e) => e.contextFiles,
  );

  const fileService = new FileDiscoveryService(cwd);

  const fileFiltering = {
    ...DEFAULT_MEMORY_FILE_FILTERING_OPTIONS,
    ...effectiveSettings.fileFiltering,
  };

  const includeDirectories = (effectiveSettings.includeDirectories || [])
    .map(resolvePath)
    .concat((argv.includeDirectories || []).map(resolvePath));

  // Call the (now wrapper) loadHierarchicalLlxprtMemory which calls the server's version
  const { memoryContent, fileCount } = await loadHierarchicalLlxprtMemory(
    cwd,
    effectiveSettings.loadMemoryFromIncludeDirectories ||
      argv.loadMemoryFromIncludeDirectories
      ? includeDirectories
      : [],
    debugMode,
    fileService,
    effectiveSettings,
    extensionContextFilePaths,
    memoryImportFormat,
    fileFiltering,
  );

  let mcpServers = mergeMcpServers(effectiveSettings, activeExtensions);
  const question = argv.promptInteractive || argv.prompt || '';

  // Determine approval mode with backward compatibility
  let approvalMode: ApprovalMode;
  if (argv.approvalMode) {
    // New --approval-mode flag takes precedence
    switch (argv.approvalMode) {
      case 'yolo':
        approvalMode = ApprovalMode.YOLO;
        break;
      case 'auto_edit':
        approvalMode = ApprovalMode.AUTO_EDIT;
        break;
      case 'default':
        approvalMode = ApprovalMode.DEFAULT;
        break;
      default:
        throw new Error(
          `Invalid approval mode: ${argv.approvalMode}. Valid values are: yolo, auto_edit, default`,
        );
    }
  } else {
    // Fallback to legacy --yolo flag behavior
    approvalMode =
      argv.yolo || false ? ApprovalMode.YOLO : ApprovalMode.DEFAULT;
  }

  // Force approval mode to default if the folder is not trusted.
  if (!trustedFolder && approvalMode !== ApprovalMode.DEFAULT) {
    logger.log(
      `Approval mode overridden to "default" because the current folder is not trusted.`,
    );
    approvalMode = ApprovalMode.DEFAULT;
  }

  const interactive =
    !!argv.promptInteractive || (process.stdin.isTTY && question.length === 0);
  // In non-interactive mode, exclude tools that require a prompt.
  const extraExcludes: string[] = [];
  if (!interactive && !argv.experimentalAcp) {
    switch (approvalMode) {
      case ApprovalMode.DEFAULT:
        // In default non-interactive mode, all tools that require approval are excluded.
        extraExcludes.push(ShellTool.Name, EditTool.Name, WriteFileTool.Name);
        break;
      case ApprovalMode.AUTO_EDIT:
        // In auto-edit non-interactive mode, only tools that still require a prompt are excluded.
        extraExcludes.push(ShellTool.Name);
        break;
      case ApprovalMode.YOLO:
        // No extra excludes for YOLO mode.
        break;
      default:
        // This should never happen due to validation earlier, but satisfies the linter
        break;
    }
  }

  const excludeTools = mergeExcludeTools(
    effectiveSettings,
    activeExtensions,
    extraExcludes.length > 0 ? extraExcludes : undefined,
  );
  const blockedMcpServers: Array<{ name: string; extensionName: string }> = [];

  if (!argv.allowedMcpServerNames) {
    if (effectiveSettings.allowMCPServers) {
      mcpServers = allowedMcpServers(
        mcpServers,
        effectiveSettings.allowMCPServers,
        blockedMcpServers,
      );
    }

    if (effectiveSettings.excludeMCPServers) {
      const excludedNames = new Set(
        effectiveSettings.excludeMCPServers.filter(Boolean),
      );
      if (excludedNames.size > 0) {
        mcpServers = Object.fromEntries(
          Object.entries(mcpServers).filter(([key]) => !excludedNames.has(key)),
        );
      }
    }
  }

  if (argv.allowedMcpServerNames) {
    mcpServers = allowedMcpServers(
      mcpServers,
      argv.allowedMcpServerNames,
      blockedMcpServers,
    );
  }

  const sandboxConfig = await loadSandboxConfig(effectiveSettings, argv);

  // Handle provider selection FIRST with proper precedence
  // Priority: CLI arg > Profile > Environment > Default
  let finalProvider: string;
  if (argv.provider) {
    finalProvider = argv.provider;
  } else if (profileProvider && profileProvider.trim() !== '') {
    // Use profile provider only if it's not empty/whitespace
    finalProvider = profileProvider;
  } else if (process.env.LLXPRT_DEFAULT_PROVIDER) {
    finalProvider = process.env.LLXPRT_DEFAULT_PROVIDER;
  } else {
    finalProvider = 'gemini';
  }

  logger.debug(
    () =>
      `Provider selection: argv=${argv.provider}, profile=${profileProvider}, env=${process.env.LLXPRT_DEFAULT_PROVIDER}, final=${finalProvider}`,
  );

  // Handle model selection with proper precedence
  // Only use DEFAULT_GEMINI_MODEL as fallback when provider is 'gemini'
  const finalModel: string =
    argv.model ||
    profileModel ||
    effectiveSettings.model ||
    process.env.LLXPRT_DEFAULT_MODEL ||
    process.env.GEMINI_MODEL ||
    // If no model specified and provider is gemini, use the Gemini default
    // For other providers, let them use their own default models (empty string means use provider default)
    (finalProvider === 'gemini' ? DEFAULT_GEMINI_MODEL : '');

  // The screen reader argument takes precedence over the accessibility setting.
  const screenReader =
    argv.screenReader ?? effectiveSettings.accessibility?.screenReader ?? false;

  const config = new Config({
    sessionId,
    embeddingModel: DEFAULT_GEMINI_EMBEDDING_MODEL,
    sandbox: sandboxConfig,
    targetDir: cwd,
    includeDirectories,
    loadMemoryFromIncludeDirectories:
      argv.loadMemoryFromIncludeDirectories ||
      effectiveSettings.loadMemoryFromIncludeDirectories ||
      false,
    debugMode,
    question,
    fullContext: argv.allFiles || false,
    coreTools: effectiveSettings.coreTools || undefined,
    allowedTools: argv.allowedTools || settings.allowedTools || undefined,
    excludeTools,
    toolDiscoveryCommand: effectiveSettings.toolDiscoveryCommand,
    toolCallCommand: effectiveSettings.toolCallCommand,
    mcpServerCommand: effectiveSettings.mcpServerCommand,
    mcpServers,
    userMemory: memoryContent,
    llxprtMdFileCount: fileCount,
    approvalMode,
    showMemoryUsage:
      argv.showMemoryUsage || effectiveSettings.showMemoryUsage || false,
    accessibility: {
      ...effectiveSettings.accessibility,
      screenReader,
    },
    telemetry: {
      enabled: argv.telemetry ?? effectiveSettings.telemetry?.enabled,
      target: (argv.telemetryTarget ??
        effectiveSettings.telemetry?.target) as TelemetryTarget,
      otlpEndpoint:
        argv.telemetryOtlpEndpoint ??
        process.env.OTEL_EXPORTER_OTLP_ENDPOINT ??
        effectiveSettings.telemetry?.otlpEndpoint,
      logPrompts:
        argv.telemetryLogPrompts ?? effectiveSettings.telemetry?.logPrompts,
      outfile: argv.telemetryOutfile ?? effectiveSettings.telemetry?.outfile,
      logConversations: effectiveSettings.telemetry?.logConversations,
      logResponses: effectiveSettings.telemetry?.logResponses,
      redactSensitiveData: effectiveSettings.telemetry?.redactSensitiveData,
      redactFilePaths: effectiveSettings.telemetry?.redactFilePaths,
      redactUrls: effectiveSettings.telemetry?.redactUrls,
      redactEmails: effectiveSettings.telemetry?.redactEmails,
      redactPersonalInfo: effectiveSettings.telemetry?.redactPersonalInfo,
    },
    usageStatisticsEnabled: effectiveSettings.usageStatisticsEnabled ?? true,
    // Git-aware file filtering settings
    fileFiltering: {
      respectGitIgnore: effectiveSettings.fileFiltering?.respectGitIgnore,
      respectLlxprtIgnore: effectiveSettings.fileFiltering?.respectLlxprtIgnore,
      enableRecursiveFileSearch:
        effectiveSettings.fileFiltering?.enableRecursiveFileSearch,
      disableFuzzySearch: effectiveSettings.fileFiltering?.disableFuzzySearch,
    },
    checkpointing:
      argv.checkpointing || effectiveSettings.checkpointing?.enabled,
    proxy:
      argv.proxy ||
      process.env.HTTPS_PROXY ||
      process.env.https_proxy ||
      process.env.HTTP_PROXY ||
      process.env.http_proxy,
    cwd,
    fileDiscoveryService: fileService,
    bugCommand: effectiveSettings.bugCommand,
    model: finalModel,
    extensionContextFilePaths,
    maxSessionTurns: effectiveSettings.maxSessionTurns ?? -1,
    experimentalZedIntegration: argv.experimentalAcp || false,
    listExtensions: argv.listExtensions || false,
    activeExtensions: activeExtensions.map((e) => ({
      name: e.config.name,
      version: e.config.version,
    })),
    provider: finalProvider,
    extensions: allExtensions,
    blockedMcpServers,
    noBrowser: !!process.env.NO_BROWSER,
    summarizeToolOutput: effectiveSettings.summarizeToolOutput,
    ideMode,
    ideClient,
    chatCompression: settings.chatCompression,
    folderTrustFeature,
    interactive,
    folderTrust,
    trustedFolder,
    shellReplacement: effectiveSettings.shellReplacement,
    useRipgrep: effectiveSettings.useRipgrep,
    shouldUseNodePtyShell: effectiveSettings.shouldUseNodePtyShell,
    enablePromptCompletion: effectiveSettings.enablePromptCompletion ?? false,
  });

  const enhancedConfig = config;

  // Apply emojifilter setting from settings.json to SettingsService
  // Only set if there isn't already an ephemeral setting (from /set command)
  const settingsService = getSettingsService();
  if (effectiveSettings.emojifilter && !settingsService.get('emojifilter')) {
    settingsService.set('emojifilter', effectiveSettings.emojifilter);
  }

  // Apply ephemeral settings from profile if loaded
  // BUT skip ALL profile ephemeral settings if --provider was explicitly specified
  if (profileToLoad && effectiveSettings && argv.provider === undefined) {
    // Extract ephemeral settings that were merged from the profile
    const ephemeralKeys = [
      'auth-key',
      'auth-keyfile',
      'context-limit',
      'compression-threshold',
      'base-url',
      'tool-format',
      'api-version',
      'custom-headers',
      'shell-replacement',
    ];

    for (const key of ephemeralKeys) {
      const value = (effectiveSettings as Record<string, unknown>)[key];
      if (value !== undefined) {
        enhancedConfig.setEphemeralSetting(key, value);
      }
    }
  }

  // Store profile model params on the config for later application
  if (profileModelParams) {
    // Attach profile params to config object with proper typing
    const configWithProfile = enhancedConfig as Config & {
      _profileModelParams?: Record<string, unknown>;
    };
    configWithProfile._profileModelParams = profileModelParams;
  }

  return enhancedConfig;
}

function allowedMcpServers(
  mcpServers: { [x: string]: MCPServerConfig },
  allowMCPServers: string[],
  blockedMcpServers: Array<{ name: string; extensionName: string }>,
) {
  const allowedNames = new Set(allowMCPServers.filter(Boolean));
  if (allowedNames.size > 0) {
    mcpServers = Object.fromEntries(
      Object.entries(mcpServers).filter(([key, server]) => {
        const isAllowed = allowedNames.has(key);
        if (!isAllowed) {
          blockedMcpServers.push({
            name: key,
            extensionName: server.extensionName || '',
          });
        }
        return isAllowed;
      }),
    );
  } else {
    blockedMcpServers.push(
      ...Object.entries(mcpServers).map(([key, server]) => ({
        name: key,
        extensionName: server.extensionName || '',
      })),
    );
    mcpServers = {};
  }
  return mcpServers;
}

function mergeMcpServers(settings: Settings, extensions: Extension[]) {
  const mcpServers = { ...(settings.mcpServers || {}) };
  for (const extension of extensions) {
    Object.entries(extension.config.mcpServers || {}).forEach(
      ([key, server]) => {
        if (mcpServers[key]) {
          logger.debug(
            () =>
              `WARNING: Skipping extension MCP config for server with key "${key}" as it already exists.`,
          );
          return;
        }
        mcpServers[key] = {
          ...server,
          extensionName: extension.config.name,
        };
      },
    );
  }
  return mcpServers;
}

function mergeExcludeTools(
  settings: Settings,
  extensions: Extension[],
  extraExcludes?: string[] | undefined,
): string[] {
  const allExcludeTools = new Set([
    ...(settings.excludeTools || []),
    ...(extraExcludes || []),
  ]);
  for (const extension of extensions) {
    for (const tool of extension.config.excludeTools || []) {
      allExcludeTools.add(tool);
    }
  }
  return [...allExcludeTools];
}

function findEnvFile(startDir: string): string | null {
  let currentDir = path.resolve(startDir);
  while (true) {
    // prefer gemini-specific .env under LLXPRT_DIR
    const geminiEnvPath = path.join(currentDir, LLXPRT_DIR, '.env');
    if (fs.existsSync(geminiEnvPath)) {
      return geminiEnvPath;
    }
    const envPath = path.join(currentDir, '.env');
    if (fs.existsSync(envPath)) {
      return envPath;
    }
    const parentDir = path.dirname(currentDir);
    if (parentDir === currentDir || !parentDir) {
      // check .env under home as fallback, again preferring gemini-specific .env
      const homeGeminiEnvPath = path.join(os.homedir(), LLXPRT_DIR, '.env');
      if (fs.existsSync(homeGeminiEnvPath)) {
        return homeGeminiEnvPath;
      }
      const homeEnvPath = path.join(os.homedir(), '.env');
      if (fs.existsSync(homeEnvPath)) {
        return homeEnvPath;
      }
      return null;
    }
    currentDir = parentDir;
  }
}

export function loadEnvironment(): void {
  const envFilePath = findEnvFile(process.cwd());
  if (envFilePath) {
    dotenv.config({ path: envFilePath, quiet: true });
  }
}<|MERGE_RESOLUTION|>--- conflicted
+++ resolved
@@ -359,21 +359,7 @@
     });
 
   yargsInstance.wrap(yargsInstance.terminalWidth());
-<<<<<<< HEAD
-  const result = await yargsInstance.parse();
-
-  // Handle case where MCP subcommands are executed - they should exit the process
-  // and not return to main CLI logic
-  if (
-    result._.length > 0 &&
-    (result._[0] === 'mcp' || result._[0] === 'extensions')
-  ) {
-    // MCP commands handle their own execution and process exit
-    process.exit(0);
-  }
-=======
   const result = await yargsInstance.parseAsync();
->>>>>>> a02d82b8
 
   // The import format is now only controlled by settings.memoryImportFormat
   // We no longer accept it as a CLI argument
