/**
 * @license
 * Copyright 2025 Vybestack LLC
 * SPDX-License-Identifier: Apache-2.0
 */

import {
  SlashCommand,
  CommandContext,
  MessageActionReturn,
  CommandKind,
} from './types.js';
import { IProvider, EmojiFilterMode } from '@vybestack/llxprt-code-core';

// Subcommand for /set unset - removes ephemeral settings or model parameters
const unsetCommand: SlashCommand = {
  name: 'unset',
  description: 'remove an ephemeral setting or model parameter',
  kind: CommandKind.BUILT_IN,
  action: async (
    context: CommandContext,
    args: string,
  ): Promise<MessageActionReturn> => {
    const parts = args?.trim().split(/\s+/);
    if (!parts || parts.length === 0 || !parts[0]) {
      return {
        type: 'message',
        messageType: 'error',
        content:
          'Usage: /set unset <key> [subkey]\nExamples:\n  /set unset context-limit\n  /set unset custom-headers Authorization\n  /set unset modelparam max_tokens',
      };
    }

    const key = parts[0];
    const subkey = parts[1];

    // Get the config
    const config = context.services.config;
    if (!config) {
      return {
        type: 'message',
        messageType: 'error',
        content: 'No configuration available',
      };
    }

    // Handle unset for model parameters
    if (key === 'modelparam' && subkey) {
      const providerManager = config.getProviderManager();
      const activeProvider = providerManager?.getActiveProvider();

      if (!activeProvider) {
        return {
          type: 'message',
          messageType: 'error',
          content: 'No active provider',
        };
      }

      if (
        'getModelParams' in activeProvider &&
        typeof activeProvider.getModelParams === 'function'
      ) {
        const modelParams = activeProvider.getModelParams();
        if (!modelParams || !(subkey in modelParams)) {
          return {
            type: 'message',
            messageType: 'error',
            content: `Model parameter '${subkey}' is not set`,
          };
        }

        if (
          'setModelParams' in activeProvider &&
          typeof activeProvider.setModelParams === 'function'
        ) {
          activeProvider.setModelParams({ [subkey]: undefined });
          return {
            type: 'message',
            messageType: 'info',
            content: `Model parameter '${subkey}' has been removed`,
          };
        }
      }

      return {
        type: 'message',
        messageType: 'error',
        content: 'Provider does not support model parameters',
      };
    }

    // Handle nested unset for custom-headers
    if (key === 'custom-headers' && subkey) {
      const currentHeaders = config.getEphemeralSetting('custom-headers') as
        | Record<string, string>
        | undefined;
      if (!currentHeaders || !(subkey in currentHeaders)) {
        return {
          type: 'message',
          messageType: 'error',
          content: `Custom header '${subkey}' is not set`,
        };
      }

      // Remove the specific header
      const updatedHeaders = { ...currentHeaders };
      delete updatedHeaders[subkey];

      // If no headers left, remove the entire setting
      if (Object.keys(updatedHeaders).length === 0) {
        // Note: SettingsService doesn't currently support ephemeral settings,
        // so we continue to use the config directly for these session-only settings
        config.setEphemeralSetting('custom-headers', undefined);
        return {
          type: 'message',
          messageType: 'info',
          content: `Removed custom header '${subkey}' and cleared custom-headers setting`,
        };
      } else {
        config.setEphemeralSetting('custom-headers', updatedHeaders);
        return {
          type: 'message',
          messageType: 'info',
          content: `Removed custom header '${subkey}'`,
        };
      }
    }

    // Handle regular unset (non-nested)
    if (subkey) {
      return {
        type: 'message',
        messageType: 'error',
        content: `Setting '${key}' does not support nested unset. Use: /set unset ${key}`,
      };
    }

    // No special handling for emojifilter - treat it like any other ephemeral setting

    // Check if the setting exists
    const currentValue = config.getEphemeralSetting(key);
    if (currentValue === undefined) {
      return {
        type: 'message',
        messageType: 'error',
        content: `Ephemeral setting '${key}' is not set`,
      };
    }

    // Clear the ephemeral setting
    // Note: SettingsService doesn't currently support ephemeral settings,
    // so we continue to use the config directly for these session-only settings
    config.setEphemeralSetting(key, undefined);

    // Special handling for context-limit and compression-threshold
    if (key === 'context-limit' || key === 'compression-threshold') {
      const geminiClient = config.getGeminiClient();
      if (geminiClient) {
        // Reset to defaults by passing undefined
        geminiClient.setCompressionSettings(
          key === 'compression-threshold'
            ? undefined
            : (config.getEphemeralSetting('compression-threshold') as
                | number
                | undefined),
          key === 'context-limit'
            ? undefined
            : (config.getEphemeralSetting('context-limit') as
                | number
                | undefined),
        );
      }
    }

    return {
      type: 'message',
      messageType: 'info',
      content: `Ephemeral setting '${key}' has been removed`,
    };
  },
  completion: async (_context: CommandContext, partialArg: string) => {
    // Get all current ephemeral settings
    const config = _context.services.config;
    if (!config) return [];

    const ephemeralSettings = config.getEphemeralSettings();
    const ephemeralKeys = Object.keys(ephemeralSettings).filter(
      (key) => ephemeralSettings[key] !== undefined,
    );

    // Add 'modelparam' and 'emojifilter' as completion options
    const specialKeys = ['modelparam', 'emojifilter'];

    const allKeys = [...ephemeralKeys, ...specialKeys];

    if (partialArg) {
      const parts = partialArg.split(/\s+/);

      // If user typed "emojifilter " (with space), offer mode options
      if (parts.length === 2 && parts[0] === 'emojifilter') {
        const modes = ['allowed', 'auto', 'warn', 'error'];
        if (parts[1]) {
          return modes.filter((mode) => mode.startsWith(parts[1]));
        }
        return modes;
      }

      // If user typed "modelparam " (with space), offer model param names
      if (parts.length === 2 && parts[0] === 'modelparam') {
        const providerManager = config.getProviderManager();
        const activeProvider = providerManager?.getActiveProvider();
        if (
          activeProvider &&
          'getModelParams' in activeProvider &&
          typeof activeProvider.getModelParams === 'function'
        ) {
          const modelParams = activeProvider.getModelParams();
          if (modelParams) {
            const paramNames = Object.keys(modelParams);
            if (parts[1]) {
              return paramNames.filter((name) => name.startsWith(parts[1]));
            }
            return paramNames;
          }
        }
        return [];
      }

      // If user typed "custom-headers " (with space), offer header names
      if (parts.length === 2 && parts[0] === 'custom-headers') {
        const headers = ephemeralSettings['custom-headers'] as
          | Record<string, string>
          | undefined;
        if (headers) {
          const headerNames = Object.keys(headers);
          if (parts[1]) {
            return headerNames.filter((name) => name.startsWith(parts[1]));
          }
          return headerNames;
        }
        return [];
      }

      // Otherwise, complete the setting key
      return allKeys.filter((key) => key.startsWith(parts[0]));
    }

    return allKeys;
  },
};

// Subcommand for /set modelparam
const modelParamCommand: SlashCommand = {
  name: 'modelparam',
  description: 'set model parameters like temperature, max_tokens, etc',
  kind: CommandKind.BUILT_IN,
  action: async (
    context: CommandContext,
    args: string,
  ): Promise<MessageActionReturn> => {
    const parts = args?.trim().split(/\s+/);
    if (!parts || parts.length < 2) {
      return {
        type: 'message',
        messageType: 'error',
        content:
          'Usage: /set modelparam <key> <value>\nExample: /set modelparam temperature 0.7',
      };
    }

    const key = parts[0];
    const value = parts.slice(1).join(' ');

    // Get provider manager from config
    const config = context.services.config;
    if (!config) {
      return {
        type: 'message',
        messageType: 'error',
        content: 'No configuration available',
      };
    }

    const providerManager = config.getProviderManager();
    if (!providerManager) {
      return {
        type: 'message',
        messageType: 'error',
        content: 'Provider manager not initialized',
      };
    }

    const activeProvider = providerManager.getActiveProvider() as IProvider;
    if (!activeProvider) {
      return {
        type: 'message',
        messageType: 'error',
        content: 'No active provider',
      };
    }

    // Check if provider supports setModelParams
    if (
      !('setModelParams' in activeProvider) ||
      typeof activeProvider.setModelParams !== 'function'
    ) {
      return {
        type: 'message',
        messageType: 'error',
        content: `Provider '${activeProvider.name}' does not support model parameters`,
      };
    }

    // Parse the value
    const parsedValue = parseValue(value);

    // Set the model parameter
    try {
      await activeProvider.setModelParams({ [key]: parsedValue });
      return {
        type: 'message',
        messageType: 'info',
        content: `Model parameter '${key}' set to ${JSON.stringify(parsedValue)} (use /profile save to persist)`,
      };
    } catch (error) {
      return {
        type: 'message',
        messageType: 'error',
        content: `Failed to set model parameter: ${error instanceof Error ? error.message : String(error)}`,
      };
    }
  },
  completion: async (_context: CommandContext, partialArg: string) => {
    // Common model parameters across providers
    const commonParams = [
      'temperature',
      'max_tokens',
      'maxOutputTokens',
      'top_p',
      'top_k',
      'presence_penalty',
      'frequency_penalty',
      'stop_sequences',
      'seed',
      'enable_thinking',
    ];

    // If user has typed part of a parameter name, filter suggestions
    if (partialArg) {
      const parts = partialArg.split(/\s+/);
      if (parts.length === 1) {
        // Still typing the parameter name
        return commonParams.filter((param) => param.startsWith(parts[0]));
      }
    }

    return [];
  },
};

/**
 * Implementation for the /set command that handles both:
 * - /set modelparam <key> <value>
 * - /set <ephemeral-key> <value>
 */
// Help text for ephemeral settings - these are session-only and saved only via profiles
const ephemeralSettingHelp: Record<string, string> = {
  'context-limit':
    'Maximum number of tokens for the context window (e.g., 100000)',
  'compression-threshold':
    'Fraction of context limit that triggers compression (0.0-1.0, e.g., 0.7 for 70%)',
  'base-url': 'Base URL for API requests',
  'tool-format': 'Tool format override for the provider',
  'api-version': 'API version to use',
  'custom-headers': 'Custom HTTP headers as JSON object',
  'stream-options':
    'Stream options for OpenAI API (default: { include_usage: true })',
  streaming:
    'Enable or disable streaming responses (enabled/disabled, default: enabled)',
  'shell-replacement':
    'Allow command substitution ($(), <(), backticks) in shell commands (default: false)',
  // Tool output limit settings - apply to all tools that can return large outputs
  'tool-output-max-items':
    'Maximum number of items/files/matches returned by tools (default: 50)',
  'tool-output-max-tokens': 'Maximum tokens in tool output (default: 50000)',
  'tool-output-truncate-mode':
    'How to handle exceeding limits: warn, truncate, or sample (default: warn)',
  'tool-output-item-size-limit':
    'Maximum size per item/file in bytes (default: 524288 = 512KB)',
  // Final catch-all to prevent context overflow
  'max-prompt-tokens':
    'Maximum tokens allowed in any prompt sent to LLM (default: 200000)',
  // Emoji filter settings
  emojifilter: 'Emoji filter mode (allowed, auto, warn, error)',
};

export const setCommand: SlashCommand = {
  name: 'set',
  description: 'set model parameters or ephemeral settings',
  kind: CommandKind.BUILT_IN,
  subCommands: [modelParamCommand, unsetCommand],
  action: async (
    context: CommandContext,
    args: string,
  ): Promise<MessageActionReturn> => {
    // This handles direct ephemeral settings: /set <ephemeral-key> <value>
    const trimmedArgs = args?.trim();
    if (!trimmedArgs) {
      return {
        type: 'message',
        messageType: 'error',
        content:
          'Usage: /set <ephemeral-key> <value>\nExample: /set context-limit 100000\n\nFor model parameters use: /set modelparam <key> <value>',
      };
    }

    const parts = trimmedArgs.split(/\s+/);
    const key = parts[0];

    // If only key is provided, show help for that key
    if (parts.length === 1) {
      if (ephemeralSettingHelp[key]) {
        return {
          type: 'message',
          messageType: 'info',
          content: `${key}: ${ephemeralSettingHelp[key]}`,
        };
      }
      return {
        type: 'message',
        messageType: 'error',
        content: `Usage: /set ${key} <value>\n\nValid ephemeral keys:\n${Object.entries(
          ephemeralSettingHelp,
        )
          .map(([k, v]) => `  ${k}: ${v}`)
          .join('\n')}`,
      };
    }

    const value = parts.slice(1).join(' '); // Join remaining parts as value

    // List of valid ephemeral settings from the specification
    const validEphemeralKeys = Object.keys(ephemeralSettingHelp);

    // Check if it's a valid ephemeral key
    if (!validEphemeralKeys.includes(key)) {
      return {
        type: 'message',
        messageType: 'error',
        content: `Invalid setting key: ${key}. Valid keys are: ${validEphemeralKeys.join(', ')}`,
      };
    }

    // Parse the value
    let parsedValue = parseValue(value);

    // Validate specific settings
    if (key === 'compression-threshold') {
      const numValue = parsedValue as number;
      if (typeof numValue !== 'number' || numValue <= 0 || numValue > 1) {
        return {
          type: 'message',
          messageType: 'error',
          content: `compression-threshold must be a decimal between 0 and 1 (e.g., 0.7 for 70%)`,
        };
      }
    }

    if (key === 'context-limit') {
      const numValue = parsedValue as number;
      if (
        typeof numValue !== 'number' ||
        numValue <= 0 ||
        !Number.isInteger(numValue)
      ) {
        return {
          type: 'message',
          messageType: 'error',
          content: `context-limit must be a positive integer (e.g., 100000)`,
        };
      }
    }

    // Validate tool output settings
    if (
      key === 'tool-output-max-items' ||
      key === 'tool-output-max-tokens' ||
      key === 'tool-output-item-size-limit' ||
      key === 'max-prompt-tokens'
    ) {
      const numValue = parsedValue as number;
      if (
        typeof numValue !== 'number' ||
        numValue <= 0 ||
        !Number.isInteger(numValue)
      ) {
        return {
          type: 'message',
          messageType: 'error',
          content: `${key} must be a positive integer`,
        };
      }
    }

    if (key === 'tool-output-truncate-mode') {
      const validModes = ['warn', 'truncate', 'sample'];
      if (!validModes.includes(parsedValue as string)) {
        return {
          type: 'message',
          messageType: 'error',
          content: `${key} must be one of: ${validModes.join(', ')}`,
        };
      }
    }

    // Validate emojifilter mode
    if (key === 'emojifilter') {
      const validModes: EmojiFilterMode[] = [
        'allowed',
        'auto',
        'warn',
        'error',
      ];
      const normalizedValue = (
        parsedValue as string
      ).toLowerCase() as EmojiFilterMode;
      if (!validModes.includes(normalizedValue)) {
        return {
          type: 'message',
          messageType: 'error',
          content: `Invalid emoji filter mode '${parsedValue}'. Valid modes are: ${validModes.join(', ')}`,
        };
      }
      // Override the parsed value with normalized lowercase version
      parsedValue = normalizedValue;
    }

<<<<<<< HEAD
    // Validate shell-replacement setting
    if (key === 'shell-replacement') {
      if (typeof parsedValue !== 'boolean') {
        return {
          type: 'message',
          messageType: 'error',
          content: `shell-replacement must be either 'true' or 'false'`,
        };
      }
=======
    // Validate streaming mode
    if (key === 'streaming') {
      const validModes = ['enabled', 'disabled'];
      const normalizedValue = (parsedValue as string).toLowerCase();
      if (!validModes.includes(normalizedValue)) {
        return {
          type: 'message',
          messageType: 'error',
          content: `Invalid streaming mode '${parsedValue}'. Valid modes are: ${validModes.join(', ')}`,
        };
      }
      // Override the parsed value with normalized lowercase version
      parsedValue = normalizedValue;
>>>>>>> dcf386e0
    }

    // Get the config to apply settings
    const config = context.services.config;
    if (!config) {
      return {
        type: 'message',
        messageType: 'error',
        content: 'No configuration available',
      };
    }

    const settingsService = config.getSettingsService();
    const useSettingsService = settingsService !== null;

    // Apply settings to GeminiClient for context-limit and compression-threshold
    if (key === 'context-limit' || key === 'compression-threshold') {
      const geminiClient = config.getGeminiClient();
      if (geminiClient) {
        const contextLimit =
          key === 'context-limit' ? (parsedValue as number) : undefined;
        const compressionThreshold =
          key === 'compression-threshold' ? (parsedValue as number) : undefined;
        geminiClient.setCompressionSettings(compressionThreshold, contextLimit);
      }
    }

    // Store emojifilter in ephemeral settings like everything else
    // No special handling needed - it will be stored below with other settings

    // Store ephemeral settings in memory only
    // They will be saved only when user explicitly saves a profile
    // Note: SettingsService doesn't currently support ephemeral settings,
    // so we continue to use the config directly for these session-only settings
    if (useSettingsService) {
      // When SettingsService is available, we still use config for ephemeral settings
      // as they are session-only and not persisted to the settings file
      config.setEphemeralSetting(key, parsedValue);
    } else {
      // Fallback to direct config usage
      config.setEphemeralSetting(key, parsedValue);
    }

    return {
      type: 'message',
      messageType: 'info',
      content: `Ephemeral setting '${key}' set to ${JSON.stringify(parsedValue)} (session only, use /profile save to persist)`,
    };
  },
  completion: async (_context: CommandContext, partialArg: string) => {
    // Provide completions for ephemeral settings
    const ephemeralKeys = Object.keys(ephemeralSettingHelp);

    if (partialArg) {
      const parts = partialArg.split(/\s+/);
      if (parts.length === 1) {
        // Still typing the key
        return ephemeralKeys.filter((key) => key.startsWith(parts[0]));
      } else if (parts.length === 2) {
        // User has typed the key and a space, provide value completions for specific keys
        const key = parts[0];

        // Provide completions for tool-output-truncate-mode
        if (key === 'tool-output-truncate-mode') {
          const modes = ['warn', 'truncate', 'sample'];
          if (parts[1]) {
            return modes.filter((mode) => mode.startsWith(parts[1]));
          }
          return modes;
        }

        // Provide completions for emojifilter
        if (key === 'emojifilter') {
          const modes = ['allowed', 'auto', 'warn', 'error'];
          if (parts[1]) {
            return modes.filter((mode) =>
              mode.startsWith(parts[1].toLowerCase()),
            );
          }
          return modes;
        }

<<<<<<< HEAD
        // Provide completions for shell-replacement
        if (key === 'shell-replacement') {
          const values = ['true', 'false'];
          if (parts[1]) {
            return values.filter((value) =>
              value.startsWith(parts[1].toLowerCase()),
            );
          }
          return values;
=======
        // Provide completions for streaming
        if (key === 'streaming') {
          const modes = ['enabled', 'disabled'];
          if (parts[1]) {
            return modes.filter((mode) =>
              mode.startsWith(parts[1].toLowerCase()),
            );
          }
          return modes;
>>>>>>> dcf386e0
        }
      }
    }

    return ephemeralKeys;
  },
};

/**
 * Parse a string value into the appropriate type.
 * Handles numbers, booleans, and JSON objects/arrays.
 */
function parseValue(value: string): unknown {
  // Try to parse as number
  if (/^-?\d+(\.\d+)?$/.test(value)) {
    const num = Number(value);
    if (!isNaN(num)) {
      return num;
    }
  }

  // Try to parse as boolean
  if (value.toLowerCase() === 'true') {
    return true;
  }
  if (value.toLowerCase() === 'false') {
    return false;
  }

  // Try to parse as JSON
  try {
    return JSON.parse(value);
  } catch {
    // If all parsing fails, return as string
    return value;
  }
}<|MERGE_RESOLUTION|>--- conflicted
+++ resolved
@@ -536,7 +536,6 @@
       parsedValue = normalizedValue;
     }
 
-<<<<<<< HEAD
     // Validate shell-replacement setting
     if (key === 'shell-replacement') {
       if (typeof parsedValue !== 'boolean') {
@@ -546,7 +545,8 @@
           content: `shell-replacement must be either 'true' or 'false'`,
         };
       }
-=======
+    }
+
     // Validate streaming mode
     if (key === 'streaming') {
       const validModes = ['enabled', 'disabled'];
@@ -560,7 +560,6 @@
       }
       // Override the parsed value with normalized lowercase version
       parsedValue = normalizedValue;
->>>>>>> dcf386e0
     }
 
     // Get the config to apply settings
@@ -643,7 +642,6 @@
           return modes;
         }
 
-<<<<<<< HEAD
         // Provide completions for shell-replacement
         if (key === 'shell-replacement') {
           const values = ['true', 'false'];
@@ -653,7 +651,8 @@
             );
           }
           return values;
-=======
+        }
+
         // Provide completions for streaming
         if (key === 'streaming') {
           const modes = ['enabled', 'disabled'];
@@ -663,7 +662,6 @@
             );
           }
           return modes;
->>>>>>> dcf386e0
         }
       }
     }
