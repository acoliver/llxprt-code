--- conflicted
+++ resolved
@@ -58,9 +58,7 @@
   setShellModeActive,
 }) => {
   const [justNavigatedHistory, setJustNavigatedHistory] = useState(false);
-<<<<<<< HEAD
   const [pasteMessage, setPasteMessage] = useState<string | null>(null);
-=======
 
   // Check if cursor is after @ or / without unescaped spaces
   const isCursorAfterCommandWithoutSpace = useCallback(() => {
@@ -105,7 +103,6 @@
     [buffer.text, isCursorAfterCommandWithoutSpace],
   );
 
->>>>>>> f650be2c
   const completion = useCompletion(
     buffer.text,
     config.getTargetDir(),
