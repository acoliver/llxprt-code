/**
 * @license
 * Copyright 2025 Google LLC
 * SPDX-License-Identifier: Apache-2.0
 */

import React from 'react';
import { Box, Text } from 'ink';
import Gradient from 'ink-gradient';
import { Colors } from '../colors.js';
import { formatDuration } from '../utils/formatters.js';
import { useSessionStats, ModelMetrics } from '../contexts/SessionContext.js';
import {
  getStatusColor,
  TOOL_SUCCESS_RATE_HIGH,
  TOOL_SUCCESS_RATE_MEDIUM,
  USER_AGREEMENT_RATE_HIGH,
  USER_AGREEMENT_RATE_MEDIUM,
} from '../utils/displayUtils.js';
import { computeSessionStats } from '../utils/computeStats.js';

// A more flexible and powerful StatRow component
interface StatRowProps {
  title: string;
  children: React.ReactNode; // Use children to allow for complex, colored values
}

const StatRow: React.FC<StatRowProps> = ({ title, children }) => (
  <Box>
    {/* Fixed width for the label creates a clean "gutter" for alignment */}
    <Box width={28}>
<<<<<<< HEAD
      <Text color={Colors.LightBlue}>{title}</Text>
=======
      <Text color={Colors.Foreground}>{title}</Text>
>>>>>>> c0e2903a
    </Box>
    {children}
  </Box>
);

// A SubStatRow for indented, secondary information
interface SubStatRowProps {
  title: string;
  children: React.ReactNode;
}

const SubStatRow: React.FC<SubStatRowProps> = ({ title, children }) => (
  <Box paddingLeft={2}>
    {/* Adjust width for the "» " prefix */}
    <Box width={26}>
<<<<<<< HEAD
      <Text>» {title}</Text>
=======
      <Text color={Colors.Foreground}>» {title}</Text>
>>>>>>> c0e2903a
    </Box>
    {children}
  </Box>
);

// A Section component to group related stats
interface SectionProps {
  title: string;
  children: React.ReactNode;
}

const Section: React.FC<SectionProps> = ({ title, children }) => (
  <Box flexDirection="column" width="100%" marginBottom={1}>
<<<<<<< HEAD
    <Text bold>{title}</Text>
=======
    <Text bold color={Colors.Foreground}>
      {title}
    </Text>
>>>>>>> c0e2903a
    {children}
  </Box>
);

const ModelUsageTable: React.FC<{
  models: Record<string, ModelMetrics>;
  totalCachedTokens: number;
  cacheEfficiency: number;
}> = ({ models, totalCachedTokens, cacheEfficiency }) => {
  const nameWidth = 25;
  const requestsWidth = 8;
  const inputTokensWidth = 15;
  const outputTokensWidth = 15;

  return (
    <Box flexDirection="column" marginTop={1}>
      {/* Header */}
      <Box>
        <Box width={nameWidth}>
<<<<<<< HEAD
          <Text bold>Model Usage</Text>
        </Box>
        <Box width={requestsWidth} justifyContent="flex-end">
          <Text bold>Reqs</Text>
        </Box>
        <Box width={inputTokensWidth} justifyContent="flex-end">
          <Text bold>Input Tokens</Text>
        </Box>
        <Box width={outputTokensWidth} justifyContent="flex-end">
          <Text bold>Output Tokens</Text>
=======
          <Text bold color={Colors.Foreground}>
            Model Usage
          </Text>
        </Box>
        <Box width={requestsWidth} justifyContent="flex-end">
          <Text bold color={Colors.Foreground}>
            Reqs
          </Text>
        </Box>
        <Box width={inputTokensWidth} justifyContent="flex-end">
          <Text bold color={Colors.Foreground}>
            Input Tokens
          </Text>
        </Box>
        <Box width={outputTokensWidth} justifyContent="flex-end">
          <Text bold color={Colors.Foreground}>
            Output Tokens
          </Text>
>>>>>>> c0e2903a
        </Box>
      </Box>
      {/* Divider */}
      <Box
        borderStyle="round"
        borderBottom={true}
        borderTop={false}
        borderLeft={false}
        borderRight={false}
<<<<<<< HEAD
=======
        borderColor={Colors.Comment}
>>>>>>> c0e2903a
        width={nameWidth + requestsWidth + inputTokensWidth + outputTokensWidth}
      ></Box>

      {/* Rows */}
      {Object.entries(models).map(([name, modelMetrics]) => (
        <Box key={name}>
          <Box width={nameWidth}>
<<<<<<< HEAD
            <Text>{name.replace('-001', '')}</Text>
          </Box>
          <Box width={requestsWidth} justifyContent="flex-end">
            <Text>{modelMetrics.api.totalRequests}</Text>
          </Box>
          <Box width={inputTokensWidth} justifyContent="flex-end">
            <Text color={Colors.AccentYellow}>
=======
            <Text color={Colors.Foreground}>{name.replace('-001', '')}</Text>
          </Box>
          <Box width={requestsWidth} justifyContent="flex-end">
            <Text color={Colors.Foreground}>
              {modelMetrics.api.totalRequests}
            </Text>
          </Box>
          <Box width={inputTokensWidth} justifyContent="flex-end">
            <Text color={Colors.Foreground}>
>>>>>>> c0e2903a
              {modelMetrics.tokens.prompt.toLocaleString()}
            </Text>
          </Box>
          <Box width={outputTokensWidth} justifyContent="flex-end">
<<<<<<< HEAD
            <Text color={Colors.AccentYellow}>
=======
            <Text color={Colors.Foreground}>
>>>>>>> c0e2903a
              {modelMetrics.tokens.candidates.toLocaleString()}
            </Text>
          </Box>
        </Box>
      ))}
      {cacheEfficiency > 0 && (
        <Box flexDirection="column" marginTop={1}>
<<<<<<< HEAD
          <Text>
=======
          <Text color={Colors.Foreground}>
>>>>>>> c0e2903a
            <Text color={Colors.AccentGreen}>Savings Highlight:</Text>{' '}
            {totalCachedTokens.toLocaleString()} ({cacheEfficiency.toFixed(1)}
            %) of input tokens were served from the cache, reducing costs.
          </Text>
          <Box height={1} />
<<<<<<< HEAD
          <Text color={Colors.Gray}>
=======
          <Text color={Colors.Comment}>
>>>>>>> c0e2903a
            » Tip: For a full token breakdown, run `/stats model`.
          </Text>
        </Box>
      )}
    </Box>
  );
};

interface StatsDisplayProps {
  duration: string;
  title?: string;
}

export const StatsDisplay: React.FC<StatsDisplayProps> = ({
  duration,
  title,
}) => {
  const { stats } = useSessionStats();
  const { metrics } = stats;
  const { models, tools } = metrics;
  const computed = computeSessionStats(metrics);

  const successThresholds = {
    green: TOOL_SUCCESS_RATE_HIGH,
    yellow: TOOL_SUCCESS_RATE_MEDIUM,
  };
  const agreementThresholds = {
    green: USER_AGREEMENT_RATE_HIGH,
    yellow: USER_AGREEMENT_RATE_MEDIUM,
  };
  const successColor = getStatusColor(computed.successRate, successThresholds);
  const agreementColor = getStatusColor(
    computed.agreementRate,
    agreementThresholds,
  );

  const renderTitle = () => {
    if (title) {
      return Colors.GradientColors && Colors.GradientColors.length > 0 ? (
        <Gradient colors={Colors.GradientColors}>
          <Text bold>{title}</Text>
        </Gradient>
      ) : (
        <Text bold color={Colors.AccentPurple}>
          {title}
        </Text>
      );
    }
    return (
      <Text bold color={Colors.AccentPurple}>
        Session Stats
      </Text>
    );
  };

  return (
    <Box
      borderStyle="round"
<<<<<<< HEAD
      borderColor={Colors.Gray}
=======
      borderColor={Colors.Comment}
>>>>>>> c0e2903a
      flexDirection="column"
      paddingY={1}
      paddingX={2}
    >
      {renderTitle()}
      <Box height={1} />

      {tools.totalCalls > 0 && (
        <Section title="Interaction Summary">
          <StatRow title="Tool Calls:">
<<<<<<< HEAD
            <Text>
=======
            <Text color={Colors.Foreground}>
>>>>>>> c0e2903a
              {tools.totalCalls} ({' '}
              <Text color={Colors.AccentGreen}>✔ {tools.totalSuccess}</Text>{' '}
              <Text color={Colors.AccentRed}>✖ {tools.totalFail}</Text> )
            </Text>
          </StatRow>
          <StatRow title="Success Rate:">
            <Text color={successColor}>{computed.successRate.toFixed(1)}%</Text>
          </StatRow>
          {computed.totalDecisions > 0 && (
            <StatRow title="User Agreement:">
              <Text color={agreementColor}>
                {computed.agreementRate.toFixed(1)}%{' '}
<<<<<<< HEAD
                <Text color={Colors.Gray}>
=======
                <Text color={Colors.Comment}>
>>>>>>> c0e2903a
                  ({computed.totalDecisions} reviewed)
                </Text>
              </Text>
            </StatRow>
          )}
        </Section>
      )}

      <Section title="Performance">
        <StatRow title="Wall Time:">
<<<<<<< HEAD
          <Text>{duration}</Text>
        </StatRow>
        <StatRow title="Agent Active:">
          <Text>{formatDuration(computed.agentActiveTime)}</Text>
        </StatRow>
        <SubStatRow title="API Time:">
          <Text>
            {formatDuration(computed.totalApiTime)}{' '}
            <Text color={Colors.Gray}>
=======
          <Text color={Colors.Foreground}>{duration}</Text>
        </StatRow>
        <StatRow title="Agent Active:">
          <Text color={Colors.Foreground}>
            {formatDuration(computed.agentActiveTime)}
          </Text>
        </StatRow>
        <SubStatRow title="API Time:">
          <Text color={Colors.Foreground}>
            {formatDuration(computed.totalApiTime)}{' '}
            <Text color={Colors.Comment}>
>>>>>>> c0e2903a
              ({computed.apiTimePercent.toFixed(1)}%)
            </Text>
          </Text>
        </SubStatRow>
        <SubStatRow title="Tool Time:">
<<<<<<< HEAD
          <Text>
            {formatDuration(computed.totalToolTime)}{' '}
            <Text color={Colors.Gray}>
=======
          <Text color={Colors.Foreground}>
            {formatDuration(computed.totalToolTime)}{' '}
            <Text color={Colors.Comment}>
>>>>>>> c0e2903a
              ({computed.toolTimePercent.toFixed(1)}%)
            </Text>
          </Text>
        </SubStatRow>
      </Section>

      {Object.keys(models).length > 0 && (
        <ModelUsageTable
          models={models}
          totalCachedTokens={computed.totalCachedTokens}
          cacheEfficiency={computed.cacheEfficiency}
        />
      )}
    </Box>
  );
};<|MERGE_RESOLUTION|>--- conflicted
+++ resolved
@@ -29,11 +29,7 @@
   <Box>
     {/* Fixed width for the label creates a clean "gutter" for alignment */}
     <Box width={28}>
-<<<<<<< HEAD
-      <Text color={Colors.LightBlue}>{title}</Text>
-=======
       <Text color={Colors.Foreground}>{title}</Text>
->>>>>>> c0e2903a
     </Box>
     {children}
   </Box>
@@ -49,11 +45,7 @@
   <Box paddingLeft={2}>
     {/* Adjust width for the "» " prefix */}
     <Box width={26}>
-<<<<<<< HEAD
-      <Text>» {title}</Text>
-=======
       <Text color={Colors.Foreground}>» {title}</Text>
->>>>>>> c0e2903a
     </Box>
     {children}
   </Box>
@@ -67,13 +59,9 @@
 
 const Section: React.FC<SectionProps> = ({ title, children }) => (
   <Box flexDirection="column" width="100%" marginBottom={1}>
-<<<<<<< HEAD
-    <Text bold>{title}</Text>
-=======
     <Text bold color={Colors.Foreground}>
       {title}
     </Text>
->>>>>>> c0e2903a
     {children}
   </Box>
 );
@@ -93,37 +81,24 @@
       {/* Header */}
       <Box>
         <Box width={nameWidth}>
-<<<<<<< HEAD
-          <Text bold>Model Usage</Text>
+          <Text bold color={Colors.Foreground}>
+            Model Usage
+          </Text>
         </Box>
         <Box width={requestsWidth} justifyContent="flex-end">
-          <Text bold>Reqs</Text>
+          <Text bold color={Colors.Foreground}>
+            Reqs
+          </Text>
         </Box>
         <Box width={inputTokensWidth} justifyContent="flex-end">
-          <Text bold>Input Tokens</Text>
+          <Text bold color={Colors.Foreground}>
+            Input Tokens
+          </Text>
         </Box>
         <Box width={outputTokensWidth} justifyContent="flex-end">
-          <Text bold>Output Tokens</Text>
-=======
-          <Text bold color={Colors.Foreground}>
-            Model Usage
-          </Text>
-        </Box>
-        <Box width={requestsWidth} justifyContent="flex-end">
-          <Text bold color={Colors.Foreground}>
-            Reqs
-          </Text>
-        </Box>
-        <Box width={inputTokensWidth} justifyContent="flex-end">
-          <Text bold color={Colors.Foreground}>
-            Input Tokens
-          </Text>
-        </Box>
-        <Box width={outputTokensWidth} justifyContent="flex-end">
           <Text bold color={Colors.Foreground}>
             Output Tokens
           </Text>
->>>>>>> c0e2903a
         </Box>
       </Box>
       {/* Divider */}
@@ -133,10 +108,7 @@
         borderTop={false}
         borderLeft={false}
         borderRight={false}
-<<<<<<< HEAD
-=======
         borderColor={Colors.Comment}
->>>>>>> c0e2903a
         width={nameWidth + requestsWidth + inputTokensWidth + outputTokensWidth}
       ></Box>
 
@@ -144,34 +116,20 @@
       {Object.entries(models).map(([name, modelMetrics]) => (
         <Box key={name}>
           <Box width={nameWidth}>
-<<<<<<< HEAD
-            <Text>{name.replace('-001', '')}</Text>
+            <Text color={Colors.Foreground}>{name.replace('-001', '')}</Text>
           </Box>
           <Box width={requestsWidth} justifyContent="flex-end">
-            <Text>{modelMetrics.api.totalRequests}</Text>
+            <Text color={Colors.Foreground}>
+              {modelMetrics.api.totalRequests}
+            </Text>
           </Box>
           <Box width={inputTokensWidth} justifyContent="flex-end">
-            <Text color={Colors.AccentYellow}>
-=======
-            <Text color={Colors.Foreground}>{name.replace('-001', '')}</Text>
-          </Box>
-          <Box width={requestsWidth} justifyContent="flex-end">
-            <Text color={Colors.Foreground}>
-              {modelMetrics.api.totalRequests}
-            </Text>
-          </Box>
-          <Box width={inputTokensWidth} justifyContent="flex-end">
-            <Text color={Colors.Foreground}>
->>>>>>> c0e2903a
+            <Text color={Colors.Foreground}>
               {modelMetrics.tokens.prompt.toLocaleString()}
             </Text>
           </Box>
           <Box width={outputTokensWidth} justifyContent="flex-end">
-<<<<<<< HEAD
-            <Text color={Colors.AccentYellow}>
-=======
-            <Text color={Colors.Foreground}>
->>>>>>> c0e2903a
+            <Text color={Colors.Foreground}>
               {modelMetrics.tokens.candidates.toLocaleString()}
             </Text>
           </Box>
@@ -179,21 +137,13 @@
       ))}
       {cacheEfficiency > 0 && (
         <Box flexDirection="column" marginTop={1}>
-<<<<<<< HEAD
-          <Text>
-=======
-          <Text color={Colors.Foreground}>
->>>>>>> c0e2903a
+          <Text color={Colors.Foreground}>
             <Text color={Colors.AccentGreen}>Savings Highlight:</Text>{' '}
             {totalCachedTokens.toLocaleString()} ({cacheEfficiency.toFixed(1)}
             %) of input tokens were served from the cache, reducing costs.
           </Text>
           <Box height={1} />
-<<<<<<< HEAD
-          <Text color={Colors.Gray}>
-=======
           <Text color={Colors.Comment}>
->>>>>>> c0e2903a
             » Tip: For a full token breakdown, run `/stats model`.
           </Text>
         </Box>
@@ -252,11 +202,7 @@
   return (
     <Box
       borderStyle="round"
-<<<<<<< HEAD
-      borderColor={Colors.Gray}
-=======
       borderColor={Colors.Comment}
->>>>>>> c0e2903a
       flexDirection="column"
       paddingY={1}
       paddingX={2}
@@ -267,11 +213,7 @@
       {tools.totalCalls > 0 && (
         <Section title="Interaction Summary">
           <StatRow title="Tool Calls:">
-<<<<<<< HEAD
-            <Text>
-=======
-            <Text color={Colors.Foreground}>
->>>>>>> c0e2903a
+            <Text color={Colors.Foreground}>
               {tools.totalCalls} ({' '}
               <Text color={Colors.AccentGreen}>✔ {tools.totalSuccess}</Text>{' '}
               <Text color={Colors.AccentRed}>✖ {tools.totalFail}</Text> )
@@ -284,11 +226,7 @@
             <StatRow title="User Agreement:">
               <Text color={agreementColor}>
                 {computed.agreementRate.toFixed(1)}%{' '}
-<<<<<<< HEAD
-                <Text color={Colors.Gray}>
-=======
                 <Text color={Colors.Comment}>
->>>>>>> c0e2903a
                   ({computed.totalDecisions} reviewed)
                 </Text>
               </Text>
@@ -299,17 +237,6 @@
 
       <Section title="Performance">
         <StatRow title="Wall Time:">
-<<<<<<< HEAD
-          <Text>{duration}</Text>
-        </StatRow>
-        <StatRow title="Agent Active:">
-          <Text>{formatDuration(computed.agentActiveTime)}</Text>
-        </StatRow>
-        <SubStatRow title="API Time:">
-          <Text>
-            {formatDuration(computed.totalApiTime)}{' '}
-            <Text color={Colors.Gray}>
-=======
           <Text color={Colors.Foreground}>{duration}</Text>
         </StatRow>
         <StatRow title="Agent Active:">
@@ -321,21 +248,14 @@
           <Text color={Colors.Foreground}>
             {formatDuration(computed.totalApiTime)}{' '}
             <Text color={Colors.Comment}>
->>>>>>> c0e2903a
               ({computed.apiTimePercent.toFixed(1)}%)
             </Text>
           </Text>
         </SubStatRow>
         <SubStatRow title="Tool Time:">
-<<<<<<< HEAD
-          <Text>
-            {formatDuration(computed.totalToolTime)}{' '}
-            <Text color={Colors.Gray}>
-=======
           <Text color={Colors.Foreground}>
             {formatDuration(computed.totalToolTime)}{' '}
             <Text color={Colors.Comment}>
->>>>>>> c0e2903a
               ({computed.toolTimePercent.toFixed(1)}%)
             </Text>
           </Text>
